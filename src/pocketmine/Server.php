--- conflicted
+++ resolved
@@ -1551,11 +1551,7 @@
 			Attribute::init();
 			$this->craftingManager = new CraftingManager();
 
-<<<<<<< HEAD
-			$this->resourceManager = new ResourcePackManager($this, \pocketmine\PATH . "resource_packs" . DIRECTORY_SEPARATOR);
-=======
 			$this->resourceManager = new ResourcePackManager($this, $this->getDataPath() . "resource_packs" . DIRECTORY_SEPARATOR);
->>>>>>> 4245274a
 
 			$this->pluginManager = new PluginManager($this, $this->commandMap);
 			$this->pluginManager->subscribeToPermission(Server::BROADCAST_CHANNEL_ADMINISTRATIVE, $this->consoleSender);
