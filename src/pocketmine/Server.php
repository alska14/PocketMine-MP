<?php

/*
 *
 *  ____            _        _   __  __ _                  __  __ ____
 * |  _ \ ___   ___| | _____| |_|  \/  (_)_ __   ___      |  \/  |  _ \
 * | |_) / _ \ / __| |/ / _ \ __| |\/| | | '_ \ / _ \_____| |\/| | |_) |
 * |  __/ (_) | (__|   <  __/ |_| |  | | | | | |  __/_____| |  | |  __/
 * |_|   \___/ \___|_|\_\___|\__|_|  |_|_|_| |_|\___|     |_|  |_|_|
 *
 * This program is free software: you can redistribute it and/or modify
 * it under the terms of the GNU Lesser General Public License as published by
 * the Free Software Foundation, either version 3 of the License, or
 * (at your option) any later version.
 *
 * @author PocketMine Team
 * @link http://www.pocketmine.net/
 *
 *
*/

declare(strict_types=1);

/**
 * PocketMine-MP is the Minecraft: PE multiplayer server software
 * Homepage: http://www.pocketmine.net/
 */
namespace pocketmine;

use pocketmine\block\BlockFactory;
use pocketmine\command\CommandReader;
use pocketmine\command\CommandSender;
use pocketmine\command\ConsoleCommandSender;
use pocketmine\command\PluginIdentifiableCommand;
use pocketmine\command\SimpleCommandMap;
use pocketmine\entity\Entity;
use pocketmine\entity\Skin;
use pocketmine\event\HandlerList;
use pocketmine\event\level\LevelInitEvent;
use pocketmine\event\level\LevelLoadEvent;
use pocketmine\event\player\PlayerDataSaveEvent;
use pocketmine\event\server\DataPacketBroadcastEvent;
use pocketmine\event\server\QueryRegenerateEvent;
use pocketmine\event\server\ServerCommandEvent;
use pocketmine\inventory\CraftingManager;
use pocketmine\item\enchantment\Enchantment;
use pocketmine\item\Item;
use pocketmine\item\ItemFactory;
use pocketmine\lang\Language;
use pocketmine\lang\LanguageNotFoundException;
use pocketmine\lang\TextContainer;
use pocketmine\level\biome\Biome;
use pocketmine\level\format\io\LevelProvider;
use pocketmine\level\format\io\LevelProviderManager;
use pocketmine\level\generator\Generator;
use pocketmine\level\generator\GeneratorManager;
use pocketmine\level\Level;
use pocketmine\level\LevelException;
use pocketmine\metadata\EntityMetadataStore;
use pocketmine\metadata\LevelMetadataStore;
use pocketmine\metadata\PlayerMetadataStore;
use pocketmine\nbt\BigEndianNBTStream;
use pocketmine\nbt\NBT;
use pocketmine\nbt\tag\ByteTag;
use pocketmine\nbt\tag\CompoundTag;
use pocketmine\nbt\tag\DoubleTag;
use pocketmine\nbt\tag\FloatTag;
use pocketmine\nbt\tag\IntTag;
use pocketmine\nbt\tag\ListTag;
use pocketmine\nbt\tag\LongTag;
use pocketmine\nbt\tag\ShortTag;
use pocketmine\nbt\tag\StringTag;
use pocketmine\network\AdvancedNetworkInterface;
use pocketmine\network\mcpe\CompressBatchPromise;
use pocketmine\network\mcpe\CompressBatchTask;
use pocketmine\network\mcpe\NetworkCipher;
use pocketmine\network\mcpe\NetworkCompression;
use pocketmine\network\mcpe\NetworkSession;
use pocketmine\network\mcpe\PacketStream;
use pocketmine\network\mcpe\protocol\DataPacket;
use pocketmine\network\mcpe\protocol\PlayerListPacket;
use pocketmine\network\mcpe\protocol\ProtocolInfo;
use pocketmine\network\mcpe\protocol\types\PlayerListEntry;
use pocketmine\network\mcpe\RakLibInterface;
use pocketmine\network\Network;
use pocketmine\network\query\QueryHandler;
use pocketmine\network\rcon\RCON;
use pocketmine\network\upnp\UPnP;
use pocketmine\permission\BanList;
use pocketmine\permission\DefaultPermissions;
use pocketmine\permission\PermissionManager;
use pocketmine\plugin\PharPluginLoader;
use pocketmine\plugin\Plugin;
use pocketmine\plugin\PluginLoadOrder;
use pocketmine\plugin\PluginManager;
use pocketmine\plugin\ScriptPluginLoader;
use pocketmine\resourcepacks\ResourcePackManager;
use pocketmine\scheduler\AsyncPool;
use pocketmine\scheduler\FileWriteTask;
use pocketmine\scheduler\SendUsageTask;
use pocketmine\snooze\SleeperHandler;
use pocketmine\snooze\SleeperNotifier;
use pocketmine\tile\Tile;
use pocketmine\timings\Timings;
use pocketmine\timings\TimingsHandler;
use pocketmine\updater\AutoUpdater;
use pocketmine\utils\Binary;
use pocketmine\utils\Config;
use pocketmine\utils\Internet;
use pocketmine\utils\MainLogger;
use pocketmine\utils\Terminal;
use pocketmine\utils\TextFormat;
use pocketmine\utils\Utils;
use pocketmine\utils\UUID;

/**
 * The class that manages everything
 */
class Server{
	public const BROADCAST_CHANNEL_ADMINISTRATIVE = "pocketmine.broadcast.admin";
	public const BROADCAST_CHANNEL_USERS = "pocketmine.broadcast.user";

	/** @var Server */
	private static $instance = null;

	/** @var \Threaded */
	private static $sleeper = null;

	/** @var SleeperHandler */
	private $tickSleeper;

	/** @var BanList */
	private $banByName = null;

	/** @var BanList */
	private $banByIP = null;

	/** @var Config */
	private $operators = null;

	/** @var Config */
	private $whitelist = null;

	/** @var bool */
	private $isRunning = true;

	/** @var bool */
	private $hasStopped = false;

	/** @var PluginManager */
	private $pluginManager = null;

	/** @var float */
	private $profilingTickRate = 20;

	/** @var AutoUpdater */
	private $updater = null;

	/** @var AsyncPool */
	private $asyncPool;

	/**
	 * Counts the ticks since the server start
	 *
	 * @var int
	 */
	private $tickCounter = 0;
	/** @var int */
	private $nextTick = 0;
	/** @var float[] */
	private $tickAverage = [20, 20, 20, 20, 20, 20, 20, 20, 20, 20, 20, 20, 20, 20, 20, 20, 20, 20, 20, 20];
	/** @var float[] */
	private $useAverage = [0, 0, 0, 0, 0, 0, 0, 0, 0, 0, 0, 0, 0, 0, 0, 0, 0, 0, 0, 0];
	/** @var float */
	private $currentTPS = 20;
	/** @var float */
	private $currentUse = 0;

	/** @var bool */
	private $doTitleTick = true;

	/** @var int */
	private $sendUsageTicker = 0;

	/** @var bool */
	private $dispatchSignals = false;

	/** @var \AttachableThreadedLogger */
	private $logger;

	/** @var MemoryManager */
	private $memoryManager;

	/** @var CommandReader */
	private $console = null;

	/** @var SimpleCommandMap */
	private $commandMap = null;

	/** @var CraftingManager */
	private $craftingManager;

	/** @var ResourcePackManager */
	private $resourceManager;

	/** @var ConsoleCommandSender */
	private $consoleSender;

	/** @var int */
	private $maxPlayers;

	/** @var bool */
	private $onlineMode = true;

	/** @var bool */
	private $autoSave;

	/** @var RCON */
	private $rcon;

	/** @var EntityMetadataStore */
	private $entityMetadata;

	/** @var PlayerMetadataStore */
	private $playerMetadata;

	/** @var LevelMetadataStore */
	private $levelMetadata;

	/** @var Network */
	private $network;
	/** @var bool */
	private $networkCompressionAsync = true;

	/** @var bool */
	private $autoTickRate = true;
	/** @var int */
	private $autoTickRateLimit = 20;
	/** @var bool */
	private $alwaysTickPlayers = false;
	/** @var int */
	private $baseTickRate = 1;

	/** @var int */
	private $autoSaveTicker = 0;
	/** @var int */
	private $autoSaveTicks = 6000;

	/** @var Language */
	private $language;
	/** @var bool */
	private $forceLanguage = false;

	/** @var UUID */
	private $serverID;

	/** @var \ClassLoader */
	private $autoloader;
	/** @var string */
	private $dataPath;
	/** @var string */
	private $pluginPath;

	/** @var string[] */
	private $uniquePlayers = [];

	/** @var QueryHandler */
	private $queryHandler;

	/** @var QueryRegenerateEvent */
	private $queryRegenerateTask = null;

	/** @var Config */
	private $properties;
	/** @var mixed[] */
	private $propertyCache = [];

	/** @var Config */
	private $config;

	/** @var Player[] */
	private $players = [];

	/** @var Player[] */
	private $loggedInPlayers = [];

	/** @var Player[] */
	private $playerList = [];

	/** @var Level[] */
	private $levels = [];

	/** @var Level */
	private $levelDefault = null;

	/**
	 * @return string
	 */
	public function getName() : string{
		return \pocketmine\NAME;
	}

	/**
	 * @return bool
	 */
	public function isRunning() : bool{
		return $this->isRunning;
	}

	/**
	 * @return string
	 */
	public function getPocketMineVersion() : string{
		return \pocketmine\VERSION;
	}

	/**
	 * @return string
	 */
	public function getVersion() : string{
		return ProtocolInfo::MINECRAFT_VERSION;
	}

	/**
	 * @return string
	 */
	public function getApiVersion() : string{
		return \pocketmine\BASE_VERSION;
	}

	/**
	 * @return string
	 */
	public function getFilePath() : string{
		return \pocketmine\PATH;
	}

	/**
	 * @return string
	 */
	public function getResourcePath() : string{
		return \pocketmine\RESOURCE_PATH;
	}

	/**
	 * @return string
	 */
	public function getDataPath() : string{
		return $this->dataPath;
	}

	/**
	 * @return string
	 */
	public function getPluginPath() : string{
		return $this->pluginPath;
	}

	/**
	 * @return int
	 */
	public function getMaxPlayers() : int{
		return $this->maxPlayers;
	}

	/**
	 * Returns whether the server requires that players be authenticated to Xbox Live. If true, connecting players who
	 * are not logged into Xbox Live will be disconnected.
	 *
	 * @return bool
	 */
	public function getOnlineMode() : bool{
		return $this->onlineMode;
	}

	/**
	 * Alias of {@link #getOnlineMode()}.
	 * @return bool
	 */
	public function requiresAuthentication() : bool{
		return $this->getOnlineMode();
	}

	/**
	 * @return int
	 */
	public function getPort() : int{
		return $this->getConfigInt("server-port", 19132);
	}

	/**
	 * @return int
	 */
	public function getViewDistance() : int{
		return max(2, $this->getConfigInt("view-distance", 8));
	}

	/**
	 * Returns a view distance up to the currently-allowed limit.
	 *
	 * @param int $distance
	 *
	 * @return int
	 */
	public function getAllowedViewDistance(int $distance) : int{
		return max(2, min($distance, $this->memoryManager->getViewDistance($this->getViewDistance())));
	}

	/**
	 * @return string
	 */
	public function getIp() : string{
		$str = $this->getConfigString("server-ip");
		return $str !== "" ? $str : "0.0.0.0";
	}

	/**
	 * @return UUID
	 */
	public function getServerUniqueId(){
		return $this->serverID;
	}

	/**
	 * @return bool
	 */
	public function getAutoSave() : bool{
		return $this->autoSave;
	}

	/**
	 * @param bool $value
	 */
	public function setAutoSave(bool $value){
		$this->autoSave = $value;
		foreach($this->getLevels() as $level){
			$level->setAutoSave($this->autoSave);
		}
	}

	/**
	 * @return string
	 */
	public function getLevelType() : string{
		return $this->getConfigString("level-type", "DEFAULT");
	}

	/**
	 * @return bool
	 */
	public function getGenerateStructures() : bool{
		return $this->getConfigBool("generate-structures", true);
	}

	/**
	 * @return int
	 */
	public function getGamemode() : int{
		return $this->getConfigInt("gamemode", 0) & 0b11;
	}

	/**
	 * @return bool
	 */
	public function getForceGamemode() : bool{
		return $this->getConfigBool("force-gamemode", false);
	}

	/**
	 * Returns the gamemode text name
	 *
	 * @param int $mode
	 *
	 * @return string
	 */
	public static function getGamemodeString(int $mode) : string{
		switch($mode){
			case Player::SURVIVAL:
				return "%gameMode.survival";
			case Player::CREATIVE:
				return "%gameMode.creative";
			case Player::ADVENTURE:
				return "%gameMode.adventure";
			case Player::SPECTATOR:
				return "%gameMode.spectator";
		}

		return "UNKNOWN";
	}

	public static function getGamemodeName(int $mode) : string{
		switch($mode){
			case Player::SURVIVAL:
				return "Survival";
			case Player::CREATIVE:
				return "Creative";
			case Player::ADVENTURE:
				return "Adventure";
			case Player::SPECTATOR:
				return "Spectator";
			default:
				throw new \InvalidArgumentException("Invalid gamemode $mode");
		}
	}

	/**
	 * Parses a string and returns a gamemode integer, -1 if not found
	 *
	 * @param string $str
	 *
	 * @return int
	 */
	public static function getGamemodeFromString(string $str) : int{
		switch(strtolower(trim($str))){
			case (string) Player::SURVIVAL:
			case "survival":
			case "s":
				return Player::SURVIVAL;

			case (string) Player::CREATIVE:
			case "creative":
			case "c":
				return Player::CREATIVE;

			case (string) Player::ADVENTURE:
			case "adventure":
			case "a":
				return Player::ADVENTURE;

			case (string) Player::SPECTATOR:
			case "spectator":
			case "view":
			case "v":
				return Player::SPECTATOR;
		}
		return -1;
	}

	/**
	 * Returns Server global difficulty. Note that this may be overridden in individual Levels.
	 * @return int
	 */
	public function getDifficulty() : int{
		return $this->getConfigInt("difficulty", 1);
	}

	/**
	 * @return bool
	 */
	public function hasWhitelist() : bool{
		return $this->getConfigBool("white-list", false);
	}

	/**
	 * @return int
	 */
	public function getSpawnRadius() : int{
		return $this->getConfigInt("spawn-protection", 16);
	}

	/**
	 * @return bool
	 */
	public function getAllowFlight() : bool{
		return $this->getConfigBool("allow-flight", false);
	}

	/**
	 * @return bool
	 */
	public function isHardcore() : bool{
		return $this->getConfigBool("hardcore", false);
	}

	/**
	 * @return int
	 */
	public function getDefaultGamemode() : int{
		return $this->getConfigInt("gamemode", 0) & 0b11;
	}

	/**
	 * @return string
	 */
	public function getMotd() : string{
		return $this->getConfigString("motd", \pocketmine\NAME . " Server");
	}

	/**
	 * @return \ClassLoader
	 */
	public function getLoader(){
		return $this->autoloader;
	}

	/**
	 * @return \AttachableThreadedLogger
	 */
	public function getLogger(){
		return $this->logger;
	}

	/**
	 * @return EntityMetadataStore
	 */
	public function getEntityMetadata(){
		return $this->entityMetadata;
	}

	/**
	 * @return PlayerMetadataStore
	 */
	public function getPlayerMetadata(){
		return $this->playerMetadata;
	}

	/**
	 * @return LevelMetadataStore
	 */
	public function getLevelMetadata(){
		return $this->levelMetadata;
	}

	/**
	 * @return AutoUpdater
	 */
	public function getUpdater(){
		return $this->updater;
	}

	/**
	 * @return PluginManager
	 */
	public function getPluginManager(){
		return $this->pluginManager;
	}

	/**
	 * @return CraftingManager
	 */
	public function getCraftingManager(){
		return $this->craftingManager;
	}

	/**
	 * @return ResourcePackManager
	 */
	public function getResourcePackManager() : ResourcePackManager{
		return $this->resourceManager;
	}

	public function getAsyncPool() : AsyncPool{
		return $this->asyncPool;
	}

	/**
	 * @return int
	 */
	public function getTick() : int{
		return $this->tickCounter;
	}

	/**
	 * Returns the last server TPS measure
	 *
	 * @return float
	 */
	public function getTicksPerSecond() : float{
		return round($this->currentTPS, 2);
	}

	/**
	 * Returns the last server TPS average measure
	 *
	 * @return float
	 */
	public function getTicksPerSecondAverage() : float{
		return round(array_sum($this->tickAverage) / count($this->tickAverage), 2);
	}

	/**
	 * Returns the TPS usage/load in %
	 *
	 * @return float
	 */
	public function getTickUsage() : float{
		return round($this->currentUse * 100, 2);
	}

	/**
	 * Returns the TPS usage/load average in %
	 *
	 * @return float
	 */
	public function getTickUsageAverage() : float{
		return round((array_sum($this->useAverage) / count($this->useAverage)) * 100, 2);
	}

	/**
	 * @return SimpleCommandMap
	 */
	public function getCommandMap(){
		return $this->commandMap;
	}

	/**
	 * @return Player[]
	 */
	public function getLoggedInPlayers() : array{
		return $this->loggedInPlayers;
	}

	/**
	 * @return Player[]
	 */
	public function getOnlinePlayers() : array{
		return $this->playerList;
	}

	public function shouldSavePlayerData() : bool{
		return (bool) $this->getProperty("player.save-player-data", true);
	}

	/**
	 * @param string $name
	 *
	 * @return OfflinePlayer|Player
	 */
	public function getOfflinePlayer(string $name){
		$name = strtolower($name);
		$result = $this->getPlayerExact($name);

		if($result === null){
			$result = new OfflinePlayer($this, $name);
		}

		return $result;
	}

	/**
	 * @param string $name
	 *
	 * @return CompoundTag
	 */
	public function getOfflinePlayerData(string $name) : CompoundTag{
		$name = strtolower($name);
		$path = $this->getDataPath() . "players/";
		if($this->shouldSavePlayerData()){
			if(file_exists($path . "$name.dat")){
				try{
					$nbt = new BigEndianNBTStream();
					$compound = $nbt->readCompressed(file_get_contents($path . "$name.dat"));
					if(!($compound instanceof CompoundTag)){
						throw new \RuntimeException("Invalid data found in \"$name.dat\", expected " . CompoundTag::class . ", got " . (is_object($compound) ? get_class($compound) : gettype($compound)));
					}

					return $compound;
				}catch(\Throwable $e){ //zlib decode error / corrupt data
					rename($path . "$name.dat", $path . "$name.dat.bak");
					$this->logger->notice($this->getLanguage()->translateString("pocketmine.data.playerCorrupted", [$name]));
				}
			}else{
				$this->logger->notice($this->getLanguage()->translateString("pocketmine.data.playerNotFound", [$name]));
			}
		}
		$spawn = $this->getDefaultLevel()->getSafeSpawn();
		$currentTimeMillis = (int) (microtime(true) * 1000);

		$nbt = new CompoundTag("", [
			new LongTag("firstPlayed", $currentTimeMillis),
			new LongTag("lastPlayed", $currentTimeMillis),
			new ListTag("Pos", [
				new DoubleTag("", $spawn->x),
				new DoubleTag("", $spawn->y),
				new DoubleTag("", $spawn->z)
			], NBT::TAG_Double),
			new StringTag("Level", $this->getDefaultLevel()->getFolderName()),
			//new StringTag("SpawnLevel", $this->getDefaultLevel()->getFolderName()),
			//new IntTag("SpawnX", $spawn->getFloorX()),
			//new IntTag("SpawnY", $spawn->getFloorY()),
			//new IntTag("SpawnZ", $spawn->getFloorZ()),
			//new ByteTag("SpawnForced", 1), //TODO
			new ListTag("Inventory", [], NBT::TAG_Compound),
			new ListTag("EnderChestInventory", [], NBT::TAG_Compound),
			new CompoundTag("Achievements", []),
			new IntTag("playerGameType", $this->getGamemode()),
			new ListTag("Motion", [
				new DoubleTag("", 0.0),
				new DoubleTag("", 0.0),
				new DoubleTag("", 0.0)
			], NBT::TAG_Double),
			new ListTag("Rotation", [
				new FloatTag("", 0.0),
				new FloatTag("", 0.0)
			], NBT::TAG_Float),
			new FloatTag("FallDistance", 0.0),
			new ShortTag("Fire", 0),
			new ShortTag("Air", 300),
			new ByteTag("OnGround", 1),
			new ByteTag("Invulnerable", 0),
			new StringTag("NameTag", $name)
		]);

		return $nbt;

	}

	/**
	 * @param string      $name
	 * @param CompoundTag $nbtTag
	 * @param bool        $async
	 */
	public function saveOfflinePlayerData(string $name, CompoundTag $nbtTag, bool $async = false){
		$ev = new PlayerDataSaveEvent($nbtTag, $name);
		$ev->setCancelled(!$this->shouldSavePlayerData());

		$this->pluginManager->callEvent($ev);

		if(!$ev->isCancelled()){
			$nbt = new BigEndianNBTStream();
			try{
				if($async){
					$this->asyncPool->submitTask(new FileWriteTask($this->getDataPath() . "players/" . strtolower($name) . ".dat", $nbt->writeCompressed($ev->getSaveData())));
				}else{
					file_put_contents($this->getDataPath() . "players/" . strtolower($name) . ".dat", $nbt->writeCompressed($ev->getSaveData()));
				}
			}catch(\Throwable $e){
				$this->logger->critical($this->getLanguage()->translateString("pocketmine.data.saveError", [$name, $e->getMessage()]));
				$this->logger->logException($e);
			}
		}
	}

	/**
	 * @param string $name
	 *
	 * @return Player|null
	 */
	public function getPlayer(string $name){
		$found = null;
		$name = strtolower($name);
		$delta = PHP_INT_MAX;
		foreach($this->getOnlinePlayers() as $player){
			if(stripos($player->getName(), $name) === 0){
				$curDelta = strlen($player->getName()) - strlen($name);
				if($curDelta < $delta){
					$found = $player;
					$delta = $curDelta;
				}
				if($curDelta === 0){
					break;
				}
			}
		}

		return $found;
	}

	/**
	 * @param string $name
	 *
	 * @return Player|null
	 */
	public function getPlayerExact(string $name){
		$name = strtolower($name);
		foreach($this->getOnlinePlayers() as $player){
			if($player->getLowerCaseName() === $name){
				return $player;
			}
		}

		return null;
	}

	/**
	 * @param string $partialName
	 *
	 * @return Player[]
	 */
	public function matchPlayer(string $partialName) : array{
		$partialName = strtolower($partialName);
		$matchedPlayers = [];
		foreach($this->getOnlinePlayers() as $player){
			if($player->getLowerCaseName() === $partialName){
				$matchedPlayers = [$player];
				break;
			}elseif(stripos($player->getName(), $partialName) !== false){
				$matchedPlayers[] = $player;
			}
		}

		return $matchedPlayers;
	}

	/**
	 * Returns the player online with the specified raw UUID, or null if not found
	 *
	 * @param string $rawUUID
	 *
	 * @return null|Player
	 */
	public function getPlayerByRawUUID(string $rawUUID) : ?Player{
		return $this->playerList[$rawUUID] ?? null;
	}

	/**
	 * Returns the player online with a UUID equivalent to the specified UUID object, or null if not found
	 *
	 * @param UUID $uuid
	 *
	 * @return null|Player
	 */
	public function getPlayerByUUID(UUID $uuid) : ?Player{
		return $this->getPlayerByRawUUID($uuid->toBinary());
	}

	/**
	 * @return Level[]
	 */
	public function getLevels() : array{
		return $this->levels;
	}

	/**
	 * @return Level|null
	 */
	public function getDefaultLevel() : ?Level{
		return $this->levelDefault;
	}

	/**
	 * Sets the default level to a different level
	 * This won't change the level-name property,
	 * it only affects the server on runtime
	 *
	 * @param Level|null $level
	 */
	public function setDefaultLevel(?Level $level) : void{
		if($level === null or ($this->isLevelLoaded($level->getFolderName()) and $level !== $this->levelDefault)){
			$this->levelDefault = $level;
		}
	}

	/**
	 * @param string $name
	 *
	 * @return bool
	 */
	public function isLevelLoaded(string $name) : bool{
		return $this->getLevelByName($name) instanceof Level;
	}

	/**
	 * @param int $levelId
	 *
	 * @return Level|null
	 */
	public function getLevel(int $levelId) : ?Level{
		return $this->levels[$levelId] ?? null;
	}

	/**
	 * NOTE: This matches levels based on the FOLDER name, NOT the display name.
	 *
	 * @param string $name
	 *
	 * @return Level|null
	 */
	public function getLevelByName(string $name) : ?Level{
		foreach($this->getLevels() as $level){
			if($level->getFolderName() === $name){
				return $level;
			}
		}

		return null;
	}

	/**
	 * @param Level $level
	 * @param bool  $forceUnload
	 *
	 * @return bool
	 *
	 * @throws \InvalidStateException
	 */
	public function unloadLevel(Level $level, bool $forceUnload = false) : bool{
		if($level === $this->getDefaultLevel() and !$forceUnload){
			throw new \InvalidStateException("The default level cannot be unloaded while running, please switch levels.");
		}

		return $level->unload($forceUnload);
	}

	/**
	 * @internal
	 * @param Level $level
	 */
	public function removeLevel(Level $level) : void{
		unset($this->levels[$level->getId()]);
	}

	/**
	 * Loads a level from the data directory
	 *
	 * @param string $name
	 *
	 * @return bool
	 *
	 * @throws LevelException
	 */
	public function loadLevel(string $name) : bool{
		if(trim($name) === ""){
			throw new LevelException("Invalid empty level name");
		}
		if($this->isLevelLoaded($name)){
			return true;
		}elseif(!$this->isLevelGenerated($name)){
			$this->logger->notice($this->getLanguage()->translateString("pocketmine.level.notFound", [$name]));

			return false;
		}

		$path = $this->getDataPath() . "worlds/" . $name . "/";

		$providerClass = LevelProviderManager::getProvider($path);

		if($providerClass === null){
			$this->logger->error($this->getLanguage()->translateString("pocketmine.level.loadError", [$name, "Cannot identify format of world"]));

			return false;
		}

		$level = new Level($this, $name, new $providerClass($path));

		$this->levels[$level->getId()] = $level;

		$this->getPluginManager()->callEvent(new LevelLoadEvent($level));

		$level->setTickRate($this->baseTickRate);

		return true;
	}

	/**
	 * Generates a new level if it does not exist
	 *
	 * @param string      $name
	 * @param int|null    $seed
	 * @param string|null $generator Class name that extends pocketmine\level\generator\Generator
	 * @param array       $options
	 *
	 * @return bool
	 */
	public function generateLevel(string $name, int $seed = null, $generator = null, array $options = []) : bool{
		if(trim($name) === "" or $this->isLevelGenerated($name)){
			return false;
		}

		$seed = $seed ?? Binary::readInt(random_bytes(4));

		if(!isset($options["preset"])){
			$options["preset"] = $this->getConfigString("generator-settings", "");
		}

		if(!($generator !== null and class_exists($generator, true) and is_subclass_of($generator, Generator::class))){
			$generator = GeneratorManager::getGenerator($this->getLevelType());
		}

		if(($providerClass = LevelProviderManager::getProviderByName($this->getProperty("level-settings.default-format", "pmanvil"))) === null){
			$providerClass = LevelProviderManager::getProviderByName("pmanvil");
			if($providerClass === null){
				throw new \InvalidStateException("Default level provider has not been registered");
			}
		}

		$path = $this->getDataPath() . "worlds/" . $name . "/";
		/** @var LevelProvider $providerClass */
		$providerClass::generate($path, $name, $seed, $generator, $options);

		$level = new Level($this, $name, new $providerClass($path));
		$this->levels[$level->getId()] = $level;

		$level->setTickRate($this->baseTickRate);

		$this->getPluginManager()->callEvent(new LevelInitEvent($level));

		$this->getPluginManager()->callEvent(new LevelLoadEvent($level));

		$this->getLogger()->notice($this->getLanguage()->translateString("pocketmine.level.backgroundGeneration", [$name]));

		$spawnLocation = $level->getSpawnLocation();
		$centerX = $spawnLocation->getFloorX() >> 4;
		$centerZ = $spawnLocation->getFloorZ() >> 4;

		$order = [];

		for($X = -3; $X <= 3; ++$X){
			for($Z = -3; $Z <= 3; ++$Z){
				$distance = $X ** 2 + $Z ** 2;
				$chunkX = $X + $centerX;
				$chunkZ = $Z + $centerZ;
				$index = Level::chunkHash($chunkX, $chunkZ);
				$order[$index] = $distance;
			}
		}

		asort($order);

		foreach($order as $index => $distance){
			Level::getXZ($index, $chunkX, $chunkZ);
			$level->populateChunk($chunkX, $chunkZ, true);
		}

		return true;
	}

	/**
	 * @param string $name
	 *
	 * @return bool
	 */
	public function isLevelGenerated(string $name) : bool{
		if(trim($name) === ""){
			return false;
		}
		$path = $this->getDataPath() . "worlds/" . $name . "/";
		if(!($this->getLevelByName($name) instanceof Level)){
			return is_dir($path) and !empty(array_filter(scandir($path, SCANDIR_SORT_NONE), function($v){
				return $v !== ".." and $v !== ".";
			}));
		}

		return true;
	}

	/**
	 * Searches all levels for the entity with the specified ID.
	 * Useful for tracking entities across multiple worlds without needing strong references.
	 *
	 * @param int        $entityId
	 * @param Level|null $expectedLevel Level to look in first for the target
	 *
	 * @return Entity|null
	 */
	public function findEntity(int $entityId, Level $expectedLevel = null){
		$levels = $this->levels;
		if($expectedLevel !== null){
			array_unshift($levels, $expectedLevel);
		}

		foreach($levels as $level){
			assert(!$level->isClosed());
			if(($entity = $level->getEntity($entityId)) instanceof Entity){
				return $entity;
			}
		}

		return null;
	}

	/**
	 * @param string $variable
	 * @param mixed  $defaultValue
	 *
	 * @return mixed
	 */
	public function getProperty(string $variable, $defaultValue = null){
		if(!array_key_exists($variable, $this->propertyCache)){
			$v = getopt("", ["$variable::"]);
			if(isset($v[$variable])){
				$this->propertyCache[$variable] = $v[$variable];
			}else{
				$this->propertyCache[$variable] = $this->config->getNested($variable);
			}
		}

		return $this->propertyCache[$variable] ?? $defaultValue;
	}

	/**
	 * @param string $variable
	 * @param string $defaultValue
	 *
	 * @return string
	 */
	public function getConfigString(string $variable, string $defaultValue = "") : string{
		$v = getopt("", ["$variable::"]);
		if(isset($v[$variable])){
			return (string) $v[$variable];
		}

		return $this->properties->exists($variable) ? (string) $this->properties->get($variable) : $defaultValue;
	}

	/**
	 * @param string $variable
	 * @param string $value
	 */
	public function setConfigString(string $variable, string $value){
		$this->properties->set($variable, $value);
	}

	/**
	 * @param string $variable
	 * @param int    $defaultValue
	 *
	 * @return int
	 */
	public function getConfigInt(string $variable, int $defaultValue = 0) : int{
		$v = getopt("", ["$variable::"]);
		if(isset($v[$variable])){
			return (int) $v[$variable];
		}

		return $this->properties->exists($variable) ? (int) $this->properties->get($variable) : $defaultValue;
	}

	/**
	 * @param string $variable
	 * @param int    $value
	 */
	public function setConfigInt(string $variable, int $value){
		$this->properties->set($variable, $value);
	}

	/**
	 * @param string $variable
	 * @param bool   $defaultValue
	 *
	 * @return bool
	 */
	public function getConfigBool(string $variable, bool $defaultValue = false) : bool{
		$v = getopt("", ["$variable::"]);
		if(isset($v[$variable])){
			$value = $v[$variable];
		}else{
			$value = $this->properties->exists($variable) ? $this->properties->get($variable) : $defaultValue;
		}

		if(is_bool($value)){
			return $value;
		}
		switch(strtolower($value)){
			case "on":
			case "true":
			case "1":
			case "yes":
				return true;
		}

		return false;
	}

	/**
	 * @param string $variable
	 * @param bool   $value
	 */
	public function setConfigBool(string $variable, bool $value){
		$this->properties->set($variable, $value ? "1" : "0");
	}

	/**
	 * @param string $name
	 *
	 * @return PluginIdentifiableCommand|null
	 */
	public function getPluginCommand(string $name){
		if(($command = $this->commandMap->getCommand($name)) instanceof PluginIdentifiableCommand){
			return $command;
		}else{
			return null;
		}
	}

	/**
	 * @return BanList
	 */
	public function getNameBans(){
		return $this->banByName;
	}

	/**
	 * @return BanList
	 */
	public function getIPBans(){
		return $this->banByIP;
	}

	/**
	 * @param string $name
	 */
	public function addOp(string $name){
		$this->operators->set(strtolower($name), true);

		if(($player = $this->getPlayerExact($name)) !== null){
			$player->recalculatePermissions();
		}
		$this->operators->save();
	}

	/**
	 * @param string $name
	 */
	public function removeOp(string $name){
		$this->operators->remove(strtolower($name));

		if(($player = $this->getPlayerExact($name)) !== null){
			$player->recalculatePermissions();
		}
		$this->operators->save();
	}

	/**
	 * @param string $name
	 */
	public function addWhitelist(string $name){
		$this->whitelist->set(strtolower($name), true);
		$this->whitelist->save();
	}

	/**
	 * @param string $name
	 */
	public function removeWhitelist(string $name){
		$this->whitelist->remove(strtolower($name));
		$this->whitelist->save();
	}

	/**
	 * @param string $name
	 *
	 * @return bool
	 */
	public function isWhitelisted(string $name) : bool{
		return !$this->hasWhitelist() or $this->operators->exists($name, true) or $this->whitelist->exists($name, true);
	}

	/**
	 * @param string $name
	 *
	 * @return bool
	 */
	public function isOp(string $name) : bool{
		return $this->operators->exists($name, true);
	}

	/**
	 * @return Config
	 */
	public function getWhitelisted(){
		return $this->whitelist;
	}

	/**
	 * @return Config
	 */
	public function getOps(){
		return $this->operators;
	}

	public function reloadWhitelist(){
		$this->whitelist->reload();
	}

	/**
	 * @return string[]
	 */
	public function getCommandAliases() : array{
		$section = $this->getProperty("aliases");
		$result = [];
		if(is_array($section)){
			foreach($section as $key => $value){
				$commands = [];
				if(is_array($value)){
					$commands = $value;
				}else{
					$commands[] = (string) $value;
				}

				$result[$key] = $commands;
			}
		}

		return $result;
	}

	/**
	 * @return Server
	 */
	public static function getInstance() : Server{
		if(self::$instance === null){
			throw new \RuntimeException("Attempt to retrieve Server instance outside server thread");
		}
		return self::$instance;
	}

	public static function microSleep(int $microseconds){
		Server::$sleeper->synchronized(function(int $ms){
			Server::$sleeper->wait($ms);
		}, $microseconds);
	}

	/**
	 * @param \ClassLoader              $autoloader
	 * @param \AttachableThreadedLogger $logger
	 * @param string                    $dataPath
	 * @param string                    $pluginPath
	 */
	public function __construct(\ClassLoader $autoloader, \AttachableThreadedLogger $logger, string $dataPath, string $pluginPath){
		if(self::$instance !== null){
			throw new \InvalidStateException("Only one server instance can exist at once");
		}
		self::$instance = $this;
		self::$sleeper = new \Threaded;
		$this->tickSleeper = new SleeperHandler();
		$this->autoloader = $autoloader;
		$this->logger = $logger;

		try{
			if(!file_exists($dataPath . "worlds/")){
				mkdir($dataPath . "worlds/", 0777);
			}

			if(!file_exists($dataPath . "players/")){
				mkdir($dataPath . "players/", 0777);
			}

			if(!file_exists($pluginPath)){
				mkdir($pluginPath, 0777);
			}

			$this->dataPath = realpath($dataPath) . DIRECTORY_SEPARATOR;
			$this->pluginPath = realpath($pluginPath) . DIRECTORY_SEPARATOR;

			$this->logger->info("Loading pocketmine.yml...");
			if(!file_exists($this->dataPath . "pocketmine.yml")){
				$content = file_get_contents(\pocketmine\RESOURCE_PATH . "pocketmine.yml");
				if(\pocketmine\IS_DEVELOPMENT_BUILD){
					$content = str_replace("preferred-channel: stable", "preferred-channel: beta", $content);
				}
				@file_put_contents($this->dataPath . "pocketmine.yml", $content);
			}
			$this->config = new Config($this->dataPath . "pocketmine.yml", Config::YAML, []);

			define('pocketmine\DEBUG', (int) $this->getProperty("debug.level", 1));

			$this->forceLanguage = (bool) $this->getProperty("settings.force-language", false);
			$selectedLang = $this->getProperty("settings.language", Language::FALLBACK_LANGUAGE);
			try{
				$this->language = new Language($selectedLang);
			}catch(LanguageNotFoundException $e){
				$this->logger->error($e->getMessage());
				try{
					$this->language = new Language(Language::FALLBACK_LANGUAGE);
				}catch(LanguageNotFoundException $e){
					$this->logger->emergency("Fallback language \"" . Language::FALLBACK_LANGUAGE . "\" not found");
					return;
				}
			}

			$this->logger->info($this->getLanguage()->translateString("language.selected", [$this->getLanguage()->getName(), $this->getLanguage()->getLang()]));

			if(\pocketmine\IS_DEVELOPMENT_BUILD){
				if(!((bool) $this->getProperty("settings.enable-dev-builds", false))){
					$this->logger->emergency($this->language->translateString("pocketmine.server.devBuild.error1", [\pocketmine\NAME]));
					$this->logger->emergency($this->language->translateString("pocketmine.server.devBuild.error2"));
					$this->logger->emergency($this->language->translateString("pocketmine.server.devBuild.error3"));
					$this->logger->emergency($this->language->translateString("pocketmine.server.devBuild.error4", ["settings.enable-dev-builds"]));
					$this->forceShutdown();

					return;
				}

				$this->logger->warning(str_repeat("-", 40));
				$this->logger->warning($this->language->translateString("pocketmine.server.devBuild.warning1", [\pocketmine\NAME]));
				$this->logger->warning($this->language->translateString("pocketmine.server.devBuild.warning2"));
				$this->logger->warning($this->language->translateString("pocketmine.server.devBuild.warning3"));
				$this->logger->warning(str_repeat("-", 40));
			}

			if(((int) ini_get('zend.assertions')) > 0 and ((bool) $this->getProperty("debug.assertions.warn-if-enabled", true)) !== false){
				$this->logger->warning("Debugging assertions are enabled, this may impact on performance. To disable them, set `zend.assertions = -1` in php.ini.");
			}

			ini_set('assert.exception', '1');

			if($this->logger instanceof MainLogger){
				$this->logger->setLogDebug(\pocketmine\DEBUG > 1);
			}

			$this->logger->info("Loading server properties...");
			$this->properties = new Config($this->dataPath . "server.properties", Config::PROPERTIES, [
				"motd" => \pocketmine\NAME . " Server",
				"server-port" => 19132,
				"white-list" => false,
				"announce-player-achievements" => true,
				"spawn-protection" => 16,
				"max-players" => 20,
				"allow-flight" => false,
				"spawn-animals" => true,
				"spawn-mobs" => true,
				"gamemode" => 0,
				"force-gamemode" => false,
				"hardcore" => false,
				"pvp" => true,
				"difficulty" => 1,
				"generator-settings" => "",
				"level-name" => "world",
				"level-seed" => "",
				"level-type" => "DEFAULT",
				"enable-query" => true,
				"enable-rcon" => false,
				"rcon.password" => substr(base64_encode(random_bytes(20)), 3, 10),
				"auto-save" => true,
				"view-distance" => 8,
				"xbox-auth" => true
			]);

			$this->memoryManager = new MemoryManager($this);

			$this->logger->info($this->getLanguage()->translateString("pocketmine.server.start", [TextFormat::AQUA . $this->getVersion() . TextFormat::RESET]));

			if(($poolSize = $this->getProperty("settings.async-workers", "auto")) === "auto"){
				$poolSize = 2;
				$processors = Utils::getCoreCount() - 2;

				if($processors > 0){
					$poolSize = max(1, $processors);
				}
			}else{
				$poolSize = max(1, (int) $poolSize);
			}

			$this->asyncPool = new AsyncPool($this, $poolSize, (int) max(-1, (int) $this->getProperty("memory.async-worker-hard-limit", 256)), $this->autoloader, $this->logger);

			if($this->getProperty("network.batch-threshold", 256) >= 0){
				NetworkCompression::$THRESHOLD = (int) $this->getProperty("network.batch-threshold", 256);
			}else{
				NetworkCompression::$THRESHOLD = -1;
			}

			NetworkCompression::$LEVEL = $this->getProperty("network.compression-level", 7);
			if(NetworkCompression::$LEVEL < 1 or NetworkCompression::$LEVEL > 9){
				$this->logger->warning("Invalid network compression level " . NetworkCompression::$LEVEL . " set, setting to default 7");
				NetworkCompression::$LEVEL = 7;
			}
			$this->networkCompressionAsync = (bool) $this->getProperty("network.async-compression", true);

			NetworkCipher::$ENABLED = (bool) $this->getProperty("network.enable-encryption", true);

			$this->autoTickRate = (bool) $this->getProperty("level-settings.auto-tick-rate", true);
			$this->autoTickRateLimit = (int) $this->getProperty("level-settings.auto-tick-rate-limit", 20);
			$this->alwaysTickPlayers = (bool) $this->getProperty("level-settings.always-tick-players", false);
			$this->baseTickRate = (int) $this->getProperty("level-settings.base-tick-rate", 1);

			$this->doTitleTick = ((bool) $this->getProperty("console.title-tick", true)) && Terminal::hasFormattingCodes();

			$consoleNotifier = new SleeperNotifier();
			$this->console = new CommandReader($consoleNotifier);
			$this->tickSleeper->addNotifier($consoleNotifier, function() : void{
				$this->checkConsole();
			});
			$this->console->start(PTHREADS_INHERIT_NONE);

			if($this->getConfigBool("enable-rcon", false)){
				try{
					$this->rcon = new RCON(
						$this,
						$this->getConfigString("rcon.password", ""),
						$this->getConfigInt("rcon.port", $this->getPort()),
						$this->getIp(),
						$this->getConfigInt("rcon.max-clients", 50)
					);
				}catch(\Exception $e){
					$this->getLogger()->critical("RCON can't be started: " . $e->getMessage());
				}
			}

			$this->entityMetadata = new EntityMetadataStore();
			$this->playerMetadata = new PlayerMetadataStore();
			$this->levelMetadata = new LevelMetadataStore();

			$this->operators = new Config($this->dataPath . "ops.txt", Config::ENUM);
			$this->whitelist = new Config($this->dataPath . "white-list.txt", Config::ENUM);
			if(file_exists($this->dataPath . "banned.txt") and !file_exists($this->dataPath . "banned-players.txt")){
				@rename($this->dataPath . "banned.txt", $this->dataPath . "banned-players.txt");
			}
			@touch($this->dataPath . "banned-players.txt");
			$this->banByName = new BanList($this->dataPath . "banned-players.txt");
			$this->banByName->load();
			@touch($this->dataPath . "banned-ips.txt");
			$this->banByIP = new BanList($this->dataPath . "banned-ips.txt");
			$this->banByIP->load();

			$this->maxPlayers = $this->getConfigInt("max-players", 20);
			$this->setAutoSave($this->getConfigBool("auto-save", true));

			$this->onlineMode = $this->getConfigBool("xbox-auth", true);
			if($this->onlineMode){
				$this->logger->notice($this->getLanguage()->translateString("pocketmine.server.auth.enabled"));
				$this->logger->notice($this->getLanguage()->translateString("pocketmine.server.authProperty.enabled"));
			}else{
				$this->logger->warning($this->getLanguage()->translateString("pocketmine.server.auth.disabled"));
				$this->logger->warning($this->getLanguage()->translateString("pocketmine.server.authWarning"));
				$this->logger->warning($this->getLanguage()->translateString("pocketmine.server.authProperty.disabled"));
			}

			if($this->getConfigBool("hardcore", false) and $this->getDifficulty() < Level::DIFFICULTY_HARD){
				$this->setConfigInt("difficulty", Level::DIFFICULTY_HARD);
			}

			if(\pocketmine\DEBUG >= 0){
				@cli_set_process_title($this->getName() . " " . $this->getPocketMineVersion());
			}

			$this->logger->info($this->getLanguage()->translateString("pocketmine.server.networkStart", [$this->getIp(), $this->getPort()]));
			define("BOOTUP_RANDOM", random_bytes(16));
			$this->serverID = Utils::getMachineUniqueId($this->getIp() . $this->getPort());

			$this->getLogger()->debug("Server unique id: " . $this->getServerUniqueId());
			$this->getLogger()->debug("Machine unique id: " . Utils::getMachineUniqueId());

			$this->network = new Network($this);
			$this->network->setName($this->getMotd());


			$this->logger->info($this->getLanguage()->translateString("pocketmine.server.info", [
				$this->getName(),
				(\pocketmine\IS_DEVELOPMENT_BUILD ? TextFormat::YELLOW : "") . $this->getPocketMineVersion() . TextFormat::RESET
			]));
			$this->logger->info($this->getLanguage()->translateString("pocketmine.server.license", [$this->getName()]));


			Timings::init();
			TimingsHandler::setEnabled((bool) $this->getProperty("settings.enable-profiling", false));

			$this->consoleSender = new ConsoleCommandSender();
			$this->commandMap = new SimpleCommandMap($this);

			Entity::init();
			Tile::init();
			BlockFactory::init();
			BlockFactory::registerStaticRuntimeIdMappings();
			Enchantment::init();
			ItemFactory::init();
			Item::initCreativeItems();
			Biome::init();

			$this->craftingManager = new CraftingManager();

			$this->resourceManager = new ResourcePackManager($this->getDataPath() . "resource_packs" . DIRECTORY_SEPARATOR, $this->logger);

			$this->pluginManager = new PluginManager($this, $this->commandMap, ((bool) $this->getProperty("plugins.legacy-data-dir", true)) ? null : $this->getDataPath() . "plugin_data" . DIRECTORY_SEPARATOR);
			PermissionManager::getInstance()->subscribeToPermission(Server::BROADCAST_CHANNEL_ADMINISTRATIVE, $this->consoleSender);
			$this->profilingTickRate = (float) $this->getProperty("settings.profile-report-trigger", 20);
			$this->pluginManager->registerInterface(new PharPluginLoader($this->autoloader));
			$this->pluginManager->registerInterface(new ScriptPluginLoader());

			register_shutdown_function([$this, "crashDump"]);

			$this->queryRegenerateTask = new QueryRegenerateEvent($this, 5);

			$this->pluginManager->loadPlugins($this->pluginPath);

			$this->updater = new AutoUpdater($this, $this->getProperty("auto-updater.host", "update.pmmp.io"));

			$this->enablePlugins(PluginLoadOrder::STARTUP);

			$this->network->registerInterface(new RakLibInterface($this));

			LevelProviderManager::init();
			if(extension_loaded("leveldb")){
				$this->logger->debug($this->getLanguage()->translateString("pocketmine.debug.enable"));
			}

			GeneratorManager::registerDefaultGenerators();

			foreach((array) $this->getProperty("worlds", []) as $name => $options){
				if(!is_array($options)){
					continue;
				}
				if(!$this->loadLevel($name)){
					if(isset($options["generator"])){
						$generatorOptions = explode(":", $options["generator"]);
						$generator = GeneratorManager::getGenerator(array_shift($generatorOptions));
						if(count($options) > 0){
							$options["preset"] = implode(":", $generatorOptions);
						}
					}else{
						$generator = GeneratorManager::getGenerator("default");
					}

					$this->generateLevel($name, Generator::convertSeed((string) ($options["seed"] ?? "")), $generator, $options);
				}
			}

			if($this->getDefaultLevel() === null){
				$default = $this->getConfigString("level-name", "world");
				if(trim($default) == ""){
					$this->getLogger()->warning("level-name cannot be null, using default");
					$default = "world";
					$this->setConfigString("level-name", "world");
				}
				if(!$this->loadLevel($default)){
					$this->generateLevel($default, Generator::convertSeed($this->getConfigString("level-seed")));
				}

				$this->setDefaultLevel($this->getLevelByName($default));
			}

			if($this->properties->hasChanged()){
				$this->properties->save();
			}

			if(!($this->getDefaultLevel() instanceof Level)){
				$this->getLogger()->emergency($this->getLanguage()->translateString("pocketmine.level.defaultError"));
				$this->forceShutdown();

				return;
			}

			if($this->getProperty("ticks-per.autosave", 6000) > 0){
				$this->autoSaveTicks = (int) $this->getProperty("ticks-per.autosave", 6000);
			}

			$this->enablePlugins(PluginLoadOrder::POSTWORLD);

			$this->start();
		}catch(\Throwable $e){
			$this->exceptionHandler($e);
		}
	}

	/**
	 * @param TextContainer|string $message
	 * @param Player[]             $recipients
	 *
	 * @return int
	 */
	public function broadcastMessage($message, array $recipients = null) : int{
		if(!is_array($recipients)){
			return $this->broadcast($message, self::BROADCAST_CHANNEL_USERS);
		}

		/** @var Player[] $recipients */
		foreach($recipients as $recipient){
			$recipient->sendMessage($message);
		}

		return count($recipients);
	}

	/**
	 * @param string   $tip
	 * @param Player[] $recipients
	 *
	 * @return int
	 */
	public function broadcastTip(string $tip, array $recipients = null) : int{
		if(!is_array($recipients)){
			/** @var Player[] $recipients */
			$recipients = [];
			foreach(PermissionManager::getInstance()->getPermissionSubscriptions(self::BROADCAST_CHANNEL_USERS) as $permissible){
				if($permissible instanceof Player and $permissible->hasPermission(self::BROADCAST_CHANNEL_USERS)){
					$recipients[spl_object_hash($permissible)] = $permissible; // do not send messages directly, or some might be repeated
				}
			}
		}

		/** @var Player[] $recipients */
		foreach($recipients as $recipient){
			$recipient->sendTip($tip);
		}

		return count($recipients);
	}

	/**
	 * @param string   $popup
	 * @param Player[] $recipients
	 *
	 * @return int
	 */
	public function broadcastPopup(string $popup, array $recipients = null) : int{
		if(!is_array($recipients)){
			/** @var Player[] $recipients */
			$recipients = [];

			foreach(PermissionManager::getInstance()->getPermissionSubscriptions(self::BROADCAST_CHANNEL_USERS) as $permissible){
				if($permissible instanceof Player and $permissible->hasPermission(self::BROADCAST_CHANNEL_USERS)){
					$recipients[spl_object_hash($permissible)] = $permissible; // do not send messages directly, or some might be repeated
				}
			}
		}

		/** @var Player[] $recipients */
		foreach($recipients as $recipient){
			$recipient->sendPopup($popup);
		}

		return count($recipients);
	}

	/**
	 * @param string        $title
	 * @param string        $subtitle
	 * @param int           $fadeIn Duration in ticks for fade-in. If -1 is given, client-sided defaults will be used.
	 * @param int           $stay Duration in ticks to stay on screen for
	 * @param int           $fadeOut Duration in ticks for fade-out.
	 * @param Player[]|null $recipients
	 *
	 * @return int
	 */
	public function broadcastTitle(string $title, string $subtitle = "", int $fadeIn = -1, int $stay = -1, int $fadeOut = -1, array $recipients = null) : int{
		if(!is_array($recipients)){
			/** @var Player[] $recipients */
			$recipients = [];

			foreach(PermissionManager::getInstance()->getPermissionSubscriptions(self::BROADCAST_CHANNEL_USERS) as $permissible){
				if($permissible instanceof Player and $permissible->hasPermission(self::BROADCAST_CHANNEL_USERS)){
					$recipients[spl_object_hash($permissible)] = $permissible; // do not send messages directly, or some might be repeated
				}
			}
		}

		/** @var Player[] $recipients */
		foreach($recipients as $recipient){
			$recipient->addTitle($title, $subtitle, $fadeIn, $stay, $fadeOut);
		}

		return count($recipients);
	}

	/**
	 * @param TextContainer|string $message
	 * @param string               $permissions
	 *
	 * @return int
	 */
	public function broadcast($message, string $permissions) : int{
		/** @var CommandSender[] $recipients */
		$recipients = [];
		foreach(explode(";", $permissions) as $permission){
			foreach(PermissionManager::getInstance()->getPermissionSubscriptions($permission) as $permissible){
				if($permissible instanceof CommandSender and $permissible->hasPermission($permission)){
					$recipients[spl_object_hash($permissible)] = $permissible; // do not send messages directly, or some might be repeated
				}
			}
		}

		foreach($recipients as $recipient){
			$recipient->sendMessage($message);
		}

		return count($recipients);
	}

	/**
	 * Broadcasts a Minecraft packet to a list of players
	 *
	 * @param Player[]   $players
	 * @param DataPacket $packet
	 *
	 * @return bool
	 */
	public function broadcastPacket(array $players, DataPacket $packet) : bool{
		return $this->broadcastPackets($players, [$packet]);
	}

	/**
	 * @param Player[]     $players
	 * @param DataPacket[] $packets
	 *
	 * @return bool
	 */
	public function broadcastPackets(array $players, array $packets) : bool{
		if(empty($packets)){
			throw new \InvalidArgumentException("Cannot broadcast empty list of packets");
		}

		$this->pluginManager->callEvent($ev = new DataPacketBroadcastEvent($players, $packets));
		if($ev->isCancelled()){
			return false;
		}

		/** @var NetworkSession[] $targets */
		$targets = [];
		foreach($ev->getPlayers() as $player){
			if($player->isConnected()){
				$targets[] = $player->getNetworkSession();
			}
		}
		if(empty($targets)){
			return false;
		}

		$stream = new PacketStream();
		foreach($ev->getPackets() as $packet){
			$stream->putPacket($packet);
		}

		if(NetworkCompression::$THRESHOLD < 0 or strlen($stream->buffer) < NetworkCompression::$THRESHOLD){
			foreach($targets as $target){
				foreach($ev->getPackets() as $pk){
					$target->addToSendBuffer($pk);
				}
			}
		}else{
			$promise = $this->prepareBatch($stream);
			foreach($targets as $target){
				$target->queueCompressed($promise);
			}
		}

		return true;
	}

	/**
	 * Broadcasts a list of packets in a batch to a list of players
	 *
	 * @param PacketStream $stream
	 * @param bool         $forceSync
	 *
	 * @return CompressBatchPromise
	 */
	public function prepareBatch(PacketStream $stream, bool $forceSync = false) : CompressBatchPromise{
		try{
			Timings::$playerNetworkSendCompressTimer->startTiming();

			$compressionLevel = NetworkCompression::$LEVEL;
			if(NetworkCompression::$THRESHOLD < 0 or strlen($stream->buffer) < NetworkCompression::$THRESHOLD){
				$compressionLevel = 0; //Do not compress packets under the threshold
				$forceSync = true;
			}

			$promise = new CompressBatchPromise();
			if(!$forceSync and $this->networkCompressionAsync){
				$task = new CompressBatchTask($stream, $compressionLevel, $promise);
				$this->asyncPool->submitTask($task);
			}else{
				$promise->resolve(NetworkCompression::compress($stream->buffer));
			}

<<<<<<< HEAD
			return $promise;
		}finally{
			Timings::$playerNetworkSendCompressTimer->stopTiming();
=======
	/**
	 * @param string           $payload
	 * @param NetworkSession[] $sessions
	 * @param bool             $immediate
	 */
	public function broadcastPacketsCallback(string $payload, array $sessions, bool $immediate = false){
		/** @var NetworkSession $session */
		foreach($sessions as $session){
			if($session->isConnected()){
				$session->sendEncoded($payload, $immediate);
			}
>>>>>>> 22c8077b
		}
	}

	/**
	 * @param int $type
	 */
	public function enablePlugins(int $type){
		foreach($this->pluginManager->getPlugins() as $plugin){
			if(!$plugin->isEnabled() and $plugin->getDescription()->getOrder() === $type){
				$this->enablePlugin($plugin);
			}
		}

		if($type === PluginLoadOrder::POSTWORLD){
			$this->commandMap->registerServerAliases();
			DefaultPermissions::registerCorePermissions();
		}
	}

	/**
	 * @param Plugin $plugin
	 */
	public function enablePlugin(Plugin $plugin){
		$this->pluginManager->enablePlugin($plugin);
	}

	public function disablePlugins(){
		$this->pluginManager->disablePlugins();
	}

	public function checkConsole(){
		Timings::$serverCommandTimer->startTiming();
		while(($line = $this->console->getLine()) !== null){
			$this->pluginManager->callEvent($ev = new ServerCommandEvent($this->consoleSender, $line));
			if(!$ev->isCancelled()){
				$this->dispatchCommand($ev->getSender(), $ev->getCommand());
			}
		}
		Timings::$serverCommandTimer->stopTiming();
	}

	/**
	 * Executes a command from a CommandSender
	 *
	 * @param CommandSender $sender
	 * @param string        $commandLine
	 *
	 * @return bool
	 */
	public function dispatchCommand(CommandSender $sender, string $commandLine) : bool{
		if($this->commandMap->dispatch($sender, $commandLine)){
			return true;
		}


		$sender->sendMessage($this->getLanguage()->translateString(TextFormat::RED . "%commands.generic.notFound"));

		return false;
	}

	public function reload(){
		$this->logger->info("Saving levels...");

		foreach($this->levels as $level){
			$level->save();
		}

		$this->pluginManager->disablePlugins();
		$this->pluginManager->clearPlugins();
		PermissionManager::getInstance()->clearPermissions();
		$this->commandMap->clearCommands();

		$this->logger->info("Reloading properties...");
		$this->properties->reload();
		$this->maxPlayers = $this->getConfigInt("max-players", 20);

		if($this->getConfigBool("hardcore", false) and $this->getDifficulty() < Level::DIFFICULTY_HARD){
			$this->setConfigInt("difficulty", Level::DIFFICULTY_HARD);
		}

		$this->banByIP->load();
		$this->banByName->load();
		$this->reloadWhitelist();
		$this->operators->reload();

		foreach($this->getIPBans()->getEntries() as $entry){
			$this->getNetwork()->blockAddress($entry->getName(), -1);
		}

		$this->pluginManager->registerInterface(new PharPluginLoader($this->autoloader));
		$this->pluginManager->registerInterface(new ScriptPluginLoader());
		$this->pluginManager->loadPlugins($this->pluginPath);
		$this->enablePlugins(PluginLoadOrder::STARTUP);
		$this->enablePlugins(PluginLoadOrder::POSTWORLD);
		TimingsHandler::reload();
	}

	/**
	 * Shuts the server down correctly
	 */
	public function shutdown(){
		$this->isRunning = false;
	}

	public function forceShutdown(){
		if($this->hasStopped){
			return;
		}

		if($this->doTitleTick){
			echo "\x1b]0;\x07";
		}

		try{
			if(!$this->isRunning()){
				$this->sendUsage(SendUsageTask::TYPE_CLOSE);
			}

			$this->hasStopped = true;

			$this->shutdown();
			if($this->rcon instanceof RCON){
				$this->rcon->stop();
			}

			if($this->getProperty("network.upnp-forwarding", false)){
				$this->logger->info("[UPnP] Removing port forward...");
				UPnP::RemovePortForward($this->getPort());
			}

			if($this->pluginManager instanceof PluginManager){
				$this->getLogger()->debug("Disabling all plugins");
				$this->pluginManager->disablePlugins();
			}

			foreach($this->players as $player){
				$player->close($player->getLeaveMessage(), $this->getProperty("settings.shutdown-message", "Server closed"));
			}

			$this->getLogger()->debug("Unloading all levels");
			foreach($this->getLevels() as $level){
				$this->unloadLevel($level, true);
			}

			$this->getLogger()->debug("Removing event handlers");
			HandlerList::unregisterAll();

			if($this->asyncPool instanceof AsyncPool){
				$this->getLogger()->debug("Shutting down async task worker pool");
				$this->asyncPool->shutdown();
			}

			if($this->properties !== null and $this->properties->hasChanged()){
				$this->getLogger()->debug("Saving properties");
				$this->properties->save();
			}

			if($this->console instanceof CommandReader){
				$this->getLogger()->debug("Closing console");
				$this->console->shutdown();
				$this->console->notify();
			}

			if($this->network instanceof Network){
				$this->getLogger()->debug("Stopping network interfaces");
				foreach($this->network->getInterfaces() as $interface){
					$this->getLogger()->debug("Stopping network interface " . get_class($interface));
					$interface->shutdown();
					$this->network->unregisterInterface($interface);
				}
			}

			$this->getLogger()->debug("Collecting cycles");
			gc_collect_cycles();
		}catch(\Throwable $e){
			$this->logger->logException($e);
			$this->logger->emergency("Crashed while crashing, killing process");
			@Utils::kill(getmypid());
		}

	}

	/**
	 * @return QueryRegenerateEvent
	 */
	public function getQueryInformation(){
		return $this->queryRegenerateTask;
	}

	/**
	 * Starts the PocketMine-MP server and starts processing ticks and packets
	 */
	private function start(){
		if($this->getConfigBool("enable-query", true)){
			$this->queryHandler = new QueryHandler();
		}

		foreach($this->getIPBans()->getEntries() as $entry){
			$this->network->blockAddress($entry->getName(), -1);
		}

		if($this->getProperty("settings.send-usage", true)){
			$this->sendUsageTicker = 6000;
			$this->sendUsage(SendUsageTask::TYPE_OPEN);
		}


		if($this->getProperty("network.upnp-forwarding", false)){
			$this->logger->info("[UPnP] Trying to port forward...");
			try{
				UPnP::PortForward($this->getPort());
			}catch(\Exception $e){
				$this->logger->alert("UPnP portforward failed: " . $e->getMessage());
			}
		}

		$this->tickCounter = 0;

		if(function_exists("pcntl_signal")){
			pcntl_signal(SIGTERM, [$this, "handleSignal"]);
			pcntl_signal(SIGINT, [$this, "handleSignal"]);
			pcntl_signal(SIGHUP, [$this, "handleSignal"]);
			$this->dispatchSignals = true;
		}

		$this->logger->info($this->getLanguage()->translateString("pocketmine.server.defaultGameMode", [self::getGamemodeString($this->getGamemode())]));

		$this->logger->info($this->getLanguage()->translateString("pocketmine.server.startFinished", [round(microtime(true) - \pocketmine\START_TIME, 3)]));

		$this->tickProcessor();
		$this->forceShutdown();
	}

	public function handleSignal($signo){
		if($signo === SIGTERM or $signo === SIGINT or $signo === SIGHUP){
			$this->shutdown();
		}
	}

	/**
	 * @param \Throwable $e
	 * @param array|null $trace
	 */
	public function exceptionHandler(\Throwable $e, $trace = null){
		global $lastError;

		if($trace === null){
			$trace = $e->getTrace();
		}

		$errstr = $e->getMessage();
		$errfile = $e->getFile();
		$errline = $e->getLine();

		$errstr = preg_replace('/\s+/', ' ', trim($errstr));

		$errfile = Utils::cleanPath($errfile);

		$this->logger->logException($e, $trace);

		$lastError = [
			"type" => get_class($e),
			"message" => $errstr,
			"fullFile" => $e->getFile(),
			"file" => $errfile,
			"line" => $errline,
			"trace" => Utils::getTrace(0, $trace)
		];

		global $lastExceptionError, $lastError;
		$lastExceptionError = $lastError;
		$this->crashDump();
	}

	public function crashDump(){
		if(!$this->isRunning){
			return;
		}
		if($this->sendUsageTicker > 0){
			$this->sendUsage(SendUsageTask::TYPE_CLOSE);
		}
		$this->hasStopped = false;

		ini_set("error_reporting", '0');
		ini_set("memory_limit", '-1'); //Fix error dump not dumped on memory problems
		try{
			$this->logger->emergency($this->getLanguage()->translateString("pocketmine.crash.create"));
			$dump = new CrashDump($this);

			$this->logger->emergency($this->getLanguage()->translateString("pocketmine.crash.submit", [$dump->getPath()]));

			if($this->getProperty("auto-report.enabled", true) !== false){
				$report = true;
				$plugin = $dump->getData()["plugin"];
				if(is_string($plugin)){
					$p = $this->pluginManager->getPlugin($plugin);
					if($p instanceof Plugin and !($p->getPluginLoader() instanceof PharPluginLoader)){
						$report = false;
					}
				}

				if($dump->getData()["error"]["type"] === \ParseError::class){
					$report = false;
				}

				if(strrpos(\pocketmine\GIT_COMMIT, "-dirty") !== false or \pocketmine\GIT_COMMIT === str_repeat("00", 20)){
					$this->logger->debug("Not sending crashdump due to locally modified");
					$report = false; //Don't send crashdumps for locally modified builds
				}

				if($report){
					$url = ($this->getProperty("auto-report.use-https", true) ? "https" : "http") . "://" . $this->getProperty("auto-report.host", "crash.pmmp.io") . "/submit/api";
					$reply = Internet::postURL($url, [
						"report" => "yes",
						"name" => $this->getName() . " " . $this->getPocketMineVersion(),
						"email" => "crash@pocketmine.net",
						"reportPaste" => base64_encode($dump->getEncodedData())
					]);

					if($reply !== false and ($data = json_decode($reply)) !== null and isset($data->crashId) and isset($data->crashUrl)){
						$reportId = $data->crashId;
						$reportUrl = $data->crashUrl;
						$this->logger->emergency($this->getLanguage()->translateString("pocketmine.crash.archive", [$reportUrl, $reportId]));
					}
				}
			}
		}catch(\Throwable $e){
			$this->logger->logException($e);
			try{
				$this->logger->critical($this->getLanguage()->translateString("pocketmine.crash.error", [$e->getMessage()]));
			}catch(\Throwable $e){}
		}

		$this->forceShutdown();
		$this->isRunning = false;
		@Utils::kill(getmypid());
		exit(1);
	}

	public function __debugInfo(){
		return [];
	}

	public function getTickSleeper() : SleeperHandler{
		return $this->tickSleeper;
	}

	private function tickProcessor(){
		$this->nextTick = microtime(true);

		while($this->isRunning){
			$this->tick();

			//sleeps are self-correcting - if we undersleep 1ms on this tick, we'll sleep an extra ms on the next tick
			$this->tickSleeper->sleepUntil($this->nextTick);
		}
	}

	public function onPlayerLogin(Player $player){
		if($this->sendUsageTicker > 0){
			$this->uniquePlayers[$player->getRawUniqueId()] = $player->getRawUniqueId();
		}

		$this->loggedInPlayers[$player->getRawUniqueId()] = $player;
	}

	public function onPlayerLogout(Player $player){
		unset($this->loggedInPlayers[$player->getRawUniqueId()]);
	}

	public function addPlayer(Player $player){
		$this->players[spl_object_hash($player)] = $player;
	}

	/**
	 * @param Player $player
	 */
	public function removePlayer(Player $player){
		unset($this->players[spl_object_hash($player)]);
	}

	public function addOnlinePlayer(Player $player){
		$this->updatePlayerListData($player->getUniqueId(), $player->getId(), $player->getDisplayName(), $player->getSkin(), $player->getXuid());

		$this->playerList[$player->getRawUniqueId()] = $player;
	}

	public function removeOnlinePlayer(Player $player){
		if(isset($this->playerList[$player->getRawUniqueId()])){
			unset($this->playerList[$player->getRawUniqueId()]);

			$this->removePlayerListData($player->getUniqueId());
		}
	}

	/**
	 * @param UUID          $uuid
	 * @param int           $entityId
	 * @param string        $name
	 * @param Skin          $skin
	 * @param string        $xboxUserId
	 * @param Player[]|null $players
	 */
	public function updatePlayerListData(UUID $uuid, int $entityId, string $name, Skin $skin, string $xboxUserId = "", array $players = null){
		$pk = new PlayerListPacket();
		$pk->type = PlayerListPacket::TYPE_ADD;

		$pk->entries[] = PlayerListEntry::createAdditionEntry($uuid, $entityId, $name, "", 0, $skin, $xboxUserId);

		$this->broadcastPacket($players ?? $this->playerList, $pk);
	}

	/**
	 * @param UUID          $uuid
	 * @param Player[]|null $players
	 */
	public function removePlayerListData(UUID $uuid, array $players = null){
		$pk = new PlayerListPacket();
		$pk->type = PlayerListPacket::TYPE_REMOVE;
		$pk->entries[] = PlayerListEntry::createRemovalEntry($uuid);
		$this->broadcastPacket($players ?? $this->playerList, $pk);
	}

	/**
	 * @param Player $p
	 */
	public function sendFullPlayerListData(Player $p){
		$pk = new PlayerListPacket();
		$pk->type = PlayerListPacket::TYPE_ADD;
		foreach($this->playerList as $player){
			$pk->entries[] = PlayerListEntry::createAdditionEntry($player->getUniqueId(), $player->getId(), $player->getDisplayName(), "", 0, $player->getSkin(), $player->getXuid());
		}

		$p->sendDataPacket($pk);
	}

	private function checkTickUpdates(int $currentTick) : void{
		if($this->alwaysTickPlayers){
			foreach($this->players as $p){
				if($p->spawned){
					$p->onUpdate($currentTick);
				}
			}
		}

		//Do level ticks
		foreach($this->getLevels() as $level){
			if($level->getTickRate() > $this->baseTickRate and --$level->tickRateCounter > 0){
				continue;
			}
			try{
				$levelTime = microtime(true);
				$level->doTick($currentTick);
				$tickMs = (microtime(true) - $levelTime) * 1000;
				$level->tickRateTime = $tickMs;

				if($this->autoTickRate){
					if($tickMs < 50 and $level->getTickRate() > $this->baseTickRate){
						$level->setTickRate($r = $level->getTickRate() - 1);
						if($r > $this->baseTickRate){
							$level->tickRateCounter = $level->getTickRate();
						}
						$this->getLogger()->debug("Raising level \"{$level->getName()}\" tick rate to {$level->getTickRate()} ticks");
					}elseif($tickMs >= 50){
						if($level->getTickRate() === $this->baseTickRate){
							$level->setTickRate(max($this->baseTickRate + 1, min($this->autoTickRateLimit, (int) floor($tickMs / 50))));
							$this->getLogger()->debug(sprintf("Level \"%s\" took %gms, setting tick rate to %d ticks", $level->getName(), (int) round($tickMs, 2), $level->getTickRate()));
						}elseif(($tickMs / $level->getTickRate()) >= 50 and $level->getTickRate() < $this->autoTickRateLimit){
							$level->setTickRate($level->getTickRate() + 1);
							$this->getLogger()->debug(sprintf("Level \"%s\" took %gms, setting tick rate to %d ticks", $level->getName(), (int) round($tickMs, 2), $level->getTickRate()));
						}
						$level->tickRateCounter = $level->getTickRate();
					}
				}
			}catch(\Throwable $e){
				if(!$level->isClosed()){
					$this->logger->critical($this->getLanguage()->translateString("pocketmine.level.tickError", [$level->getName(), $e->getMessage()]));
				}else{
					$this->logger->critical($this->getLanguage()->translateString("pocketmine.level.tickUnloadError", [$level->getName()]));
				}
				$this->logger->logException($e);
			}
		}
	}

	public function doAutoSave(){
		if($this->getAutoSave()){
			Timings::$worldSaveTimer->startTiming();
			foreach($this->players as $index => $player){
				if($player->spawned){
					$player->save(true);
				}elseif(!$player->isConnected()){
					$this->removePlayer($player);
				}
			}

			foreach($this->getLevels() as $level){
				$level->save(false);
			}
			Timings::$worldSaveTimer->stopTiming();
		}
	}

	public function sendUsage($type = SendUsageTask::TYPE_STATUS){
		if((bool) $this->getProperty("anonymous-statistics.enabled", true)){
			$this->asyncPool->submitTask(new SendUsageTask($this, $type, $this->uniquePlayers));
		}
		$this->uniquePlayers = [];
	}


	/**
	 * @return Language
	 */
	public function getLanguage(){
		return $this->language;
	}

	/**
	 * @return bool
	 */
	public function isLanguageForced() : bool{
		return $this->forceLanguage;
	}

	/**
	 * @return Network
	 */
	public function getNetwork(){
		return $this->network;
	}

	/**
	 * @return MemoryManager
	 */
	public function getMemoryManager(){
		return $this->memoryManager;
	}

	private function titleTick(){
		Timings::$titleTickTimer->startTiming();
		$d = Utils::getRealMemoryUsage();

		$u = Utils::getMemoryUsage(true);
		$usage = sprintf("%g/%g/%g/%g MB @ %d threads", round(($u[0] / 1024) / 1024, 2), round(($d[0] / 1024) / 1024, 2), round(($u[1] / 1024) / 1024, 2), round(($u[2] / 1024) / 1024, 2), Utils::getThreadCount());

		echo "\x1b]0;" . $this->getName() . " " .
			$this->getPocketMineVersion() .
			" | Online " . count($this->players) . "/" . $this->getMaxPlayers() .
			" | Memory " . $usage .
			" | U " . round($this->network->getUpload() / 1024, 2) .
			" D " . round($this->network->getDownload() / 1024, 2) .
			" kB/s | TPS " . $this->getTicksPerSecondAverage() .
			" | Load " . $this->getTickUsageAverage() . "%\x07";

		Timings::$titleTickTimer->stopTiming();
	}

	/**
	 * @param AdvancedNetworkInterface $interface
	 * @param string                   $address
	 * @param int                      $port
	 * @param string                   $payload
	 *
	 * TODO: move this to Network
	 */
	public function handlePacket(AdvancedNetworkInterface $interface, string $address, int $port, string $payload){
		try{
			if(strlen($payload) > 2 and substr($payload, 0, 2) === "\xfe\xfd" and $this->queryHandler instanceof QueryHandler){
				$this->queryHandler->handle($interface, $address, $port, $payload);
			}else{
				$this->logger->debug("Unhandled raw packet from $address $port: " . bin2hex($payload));
			}
		}catch(\Throwable $e){
			if(\pocketmine\DEBUG > 1){
				$this->logger->logException($e);
			}

			$this->getNetwork()->blockAddress($address, 600);
		}
		//TODO: add raw packet events
	}


	/**
	 * Tries to execute a server tick
	 */
	private function tick() : void{
		$tickTime = microtime(true);
		if(($tickTime - $this->nextTick) < -0.025){ //Allow half a tick of diff
			return;
		}

		Timings::$serverTickTimer->startTiming();

		++$this->tickCounter;

		Timings::$schedulerTimer->startTiming();
		$this->pluginManager->tickSchedulers($this->tickCounter);
		Timings::$schedulerTimer->stopTiming();

		Timings::$schedulerAsyncTimer->startTiming();
		$this->asyncPool->collectTasks();
		Timings::$schedulerAsyncTimer->stopTiming();

		$this->checkTickUpdates($this->tickCounter);

		Timings::$connectionTimer->startTiming();
		$this->network->tick();
		Timings::$connectionTimer->stopTiming();

		if(($this->tickCounter % 20) === 0){
			if($this->doTitleTick){
				$this->titleTick();
			}
			$this->currentTPS = 20;
			$this->currentUse = 0;

			$this->network->updateName();
			$this->network->resetStatistics();
		}

		if(($this->tickCounter & 0b111111111) === 0){
			$this->getPluginManager()->callEvent($this->queryRegenerateTask = new QueryRegenerateEvent($this, 5));
			if($this->queryHandler !== null){
				$this->queryHandler->regenerateInfo();
			}
		}

		if($this->autoSave and ++$this->autoSaveTicker >= $this->autoSaveTicks){
			$this->autoSaveTicker = 0;
			$this->doAutoSave();
		}

		if($this->sendUsageTicker > 0 and --$this->sendUsageTicker === 0){
			$this->sendUsageTicker = 6000;
			$this->sendUsage(SendUsageTask::TYPE_STATUS);
		}

		if(($this->tickCounter % 100) === 0){
			foreach($this->levels as $level){
				$level->clearCache();
			}

			if($this->getTicksPerSecondAverage() < 12){
				$this->logger->warning($this->getLanguage()->translateString("pocketmine.server.tickOverload"));
			}
		}

		if($this->dispatchSignals and $this->tickCounter % 5 === 0){
			pcntl_signal_dispatch();
		}

		$this->getMemoryManager()->check();

		Timings::$serverTickTimer->stopTiming();

		$now = microtime(true);
		$this->currentTPS = min(20, 1 / max(0.001, $now - $tickTime));
		$this->currentUse = min(1, ($now - $tickTime) / 0.05);

		TimingsHandler::tick($this->currentTPS <= $this->profilingTickRate);

		array_shift($this->tickAverage);
		$this->tickAverage[] = $this->currentTPS;
		array_shift($this->useAverage);
		$this->useAverage[] = $this->currentUse;

		if(($this->nextTick - $tickTime) < -1){
			$this->nextTick = $tickTime;
		}else{
			$this->nextTick += 0.05;
		}
	}

	/**
	 * Called when something attempts to serialize the server instance.
	 *
	 * @throws \BadMethodCallException because Server instances cannot be serialized
	 */
	public function __sleep(){
		throw new \BadMethodCallException("Cannot serialize Server instance");
	}
}<|MERGE_RESOLUTION|>--- conflicted
+++ resolved
@@ -1942,23 +1942,9 @@
 				$promise->resolve(NetworkCompression::compress($stream->buffer));
 			}
 
-<<<<<<< HEAD
 			return $promise;
 		}finally{
 			Timings::$playerNetworkSendCompressTimer->stopTiming();
-=======
-	/**
-	 * @param string           $payload
-	 * @param NetworkSession[] $sessions
-	 * @param bool             $immediate
-	 */
-	public function broadcastPacketsCallback(string $payload, array $sessions, bool $immediate = false){
-		/** @var NetworkSession $session */
-		foreach($sessions as $session){
-			if($session->isConnected()){
-				$session->sendEncoded($payload, $immediate);
-			}
->>>>>>> 22c8077b
 		}
 	}
 
