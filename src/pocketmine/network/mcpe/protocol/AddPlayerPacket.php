<?php

/*
 *
 *  ____            _        _   __  __ _                  __  __ ____
 * |  _ \ ___   ___| | _____| |_|  \/  (_)_ __   ___      |  \/  |  _ \
 * | |_) / _ \ / __| |/ / _ \ __| |\/| | | '_ \ / _ \_____| |\/| | |_) |
 * |  __/ (_) | (__|   <  __/ |_| |  | | | | | |  __/_____| |  | |  __/
 * |_|   \___/ \___|_|\_\___|\__|_|  |_|_|_| |_|\___|     |_|  |_|_|
 *
 * This program is free software: you can redistribute it and/or modify
 * it under the terms of the GNU Lesser General Public License as published by
 * the Free Software Foundation, either version 3 of the License, or
 * (at your option) any later version.
 *
 * @author PocketMine Team
 * @link http://www.pocketmine.net/
 *
 *
*/

declare(strict_types=1);

namespace pocketmine\network\mcpe\protocol;

#include <rules/DataPacket.h>

use pocketmine\item\Item;
use pocketmine\math\Vector3;
use pocketmine\network\mcpe\handler\SessionHandler;
use pocketmine\network\mcpe\protocol\types\EntityLink;
use pocketmine\utils\UUID;

class AddPlayerPacket extends DataPacket{
	public const NETWORK_ID = ProtocolInfo::ADD_PLAYER_PACKET;

	/** @var UUID */
	public $uuid;
	/** @var string */
	public $username;
	/** @var string */
	public $thirdPartyName = "";
	/** @var int */
	public $platform = 0;
	/** @var int|null */
	public $entityUniqueId = null; //TODO
	/** @var int */
	public $entityRuntimeId;
	/** @var string */
	public $platformChatId = "";
	/** @var Vector3 */
	public $position;
	/** @var Vector3|null */
	public $motion;
	/** @var float */
	public $pitch = 0.0;
	/** @var float */
	public $yaw = 0.0;
	/** @var float|null */
	public $headYaw = null; //TODO
	/** @var Item */
	public $item;
	/** @var array */
	public $metadata = [];

	//TODO: adventure settings stuff
	public $uvarint1 = 0;
	public $uvarint2 = 0;
	public $uvarint3 = 0;
	public $uvarint4 = 0;
	public $uvarint5 = 0;

	public $long1 = 0;

	/** @var EntityLink[] */
	public $links = [];

<<<<<<< HEAD
	protected function decodePayload() : void{
=======
	/** @var string */
	public $deviceId = ""; //TODO: fill player's device ID (???)

	protected function decodePayload(){
>>>>>>> 9ca38ba8
		$this->uuid = $this->getUUID();
		$this->username = $this->getString();
		$this->thirdPartyName = $this->getString();
		$this->platform = $this->getVarInt();
		$this->entityUniqueId = $this->getEntityUniqueId();
		$this->entityRuntimeId = $this->getEntityRuntimeId();
		$this->platformChatId = $this->getString();
		$this->position = $this->getVector3();
		$this->motion = $this->getVector3();
		$this->pitch = $this->getLFloat();
		$this->yaw = $this->getLFloat();
		$this->headYaw = $this->getLFloat();
		$this->item = $this->getSlot();
		$this->metadata = $this->getEntityMetadata();

		$this->uvarint1 = $this->getUnsignedVarInt();
		$this->uvarint2 = $this->getUnsignedVarInt();
		$this->uvarint3 = $this->getUnsignedVarInt();
		$this->uvarint4 = $this->getUnsignedVarInt();
		$this->uvarint5 = $this->getUnsignedVarInt();

		$this->long1 = $this->getLLong();

		$linkCount = $this->getUnsignedVarInt();
		for($i = 0; $i < $linkCount; ++$i){
			$this->links[$i] = $this->getEntityLink();
		}

		$this->deviceId = $this->getString();
	}

	protected function encodePayload() : void{
		$this->putUUID($this->uuid);
		$this->putString($this->username);
		$this->putString($this->thirdPartyName);
		$this->putVarInt($this->platform);
		$this->putEntityUniqueId($this->entityUniqueId ?? $this->entityRuntimeId);
		$this->putEntityRuntimeId($this->entityRuntimeId);
		$this->putString($this->platformChatId);
		$this->putVector3($this->position);
		$this->putVector3Nullable($this->motion);
		$this->putLFloat($this->pitch);
		$this->putLFloat($this->yaw);
		$this->putLFloat($this->headYaw ?? $this->yaw);
		$this->putSlot($this->item);
		$this->putEntityMetadata($this->metadata);

		$this->putUnsignedVarInt($this->uvarint1);
		$this->putUnsignedVarInt($this->uvarint2);
		$this->putUnsignedVarInt($this->uvarint3);
		$this->putUnsignedVarInt($this->uvarint4);
		$this->putUnsignedVarInt($this->uvarint5);

		$this->putLLong($this->long1);

		$this->putUnsignedVarInt(count($this->links));
		foreach($this->links as $link){
			$this->putEntityLink($link);
		}

		$this->putString($this->deviceId);
	}

	public function handle(SessionHandler $handler) : bool{
		return $handler->handleAddPlayer($this);
	}
}<|MERGE_RESOLUTION|>--- conflicted
+++ resolved
@@ -75,14 +75,10 @@
 	/** @var EntityLink[] */
 	public $links = [];
 
-<<<<<<< HEAD
-	protected function decodePayload() : void{
-=======
 	/** @var string */
 	public $deviceId = ""; //TODO: fill player's device ID (???)
 
-	protected function decodePayload(){
->>>>>>> 9ca38ba8
+	protected function decodePayload() : void{
 		$this->uuid = $this->getUUID();
 		$this->username = $this->getString();
 		$this->thirdPartyName = $this->getString();
