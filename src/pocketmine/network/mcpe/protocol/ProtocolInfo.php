--- conflicted
+++ resolved
@@ -37,21 +37,15 @@
 	/**
 	 * Actual Minecraft: PE protocol version
 	 */
-<<<<<<< HEAD
 	const CURRENT_PROTOCOL = 112;
-	const MINECRAFT_VERSION = 'v1.1.0.9 beta';
-	const MINECRAFT_VERSION_NETWORK = '1.1.0.9';
-=======
-	const CURRENT_PROTOCOL = 107;
 	/**
 	 * Current Minecraft PE version reported by the server. This is usually the earliest currently supported version.
 	 */
-	const MINECRAFT_VERSION = 'v1.0.7.0';
+	const MINECRAFT_VERSION = 'v1.1.0.9 beta';
 	/**
 	 * Version number sent to clients in ping responses.
 	 */
-	const MINECRAFT_VERSION_NETWORK = '1.0.7.0';
->>>>>>> 92281da5
+	const MINECRAFT_VERSION_NETWORK = '1.1.0.9';
 
 	const LOGIN_PACKET = 0x01;
 	const PLAY_STATUS_PACKET = 0x02;
