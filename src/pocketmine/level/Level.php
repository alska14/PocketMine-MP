<?php

/*
 *
 *  ____            _        _   __  __ _                  __  __ ____
 * |  _ \ ___   ___| | _____| |_|  \/  (_)_ __   ___      |  \/  |  _ \
 * | |_) / _ \ / __| |/ / _ \ __| |\/| | | '_ \ / _ \_____| |\/| | |_) |
 * |  __/ (_) | (__|   <  __/ |_| |  | | | | | |  __/_____| |  | |  __/
 * |_|   \___/ \___|_|\_\___|\__|_|  |_|_|_| |_|\___|     |_|  |_|_|
 *
 * This program is free software: you can redistribute it and/or modify
 * it under the terms of the GNU Lesser General Public License as published by
 * the Free Software Foundation, either version 3 of the License, or
 * (at your option) any later version.
 *
 * @author PocketMine Team
 * @link http://www.pocketmine.net/
 *
 *
*/

/**
 * All Level related classes are here, like Generators, Populators, Noise, ...
 */
namespace pocketmine\level;
use pocketmine\block\Block;
use pocketmine\event\level\SpawnChangeEvent;
use pocketmine\level\format\LevelProvider;
use pocketmine\math\Vector3;
use pocketmine\Server;
use pocketmine\level\generator\Generator;
use pocketmine\level\generator\populator\Populator;
use pocketmine\metadata\Metadatable;
use pocketmine\metadata\MetadataValue;
use pocketmine\plugin\Plugin;
use pocketmine\Player;
use pocketmine\entity\Entity;
use pocketmine\tile\Tile;
<<<<<<< HEAD
use pocketmine\utils\Binary;
use pocketmine\utils\Cache;
use pocketmine\utils\Random;
use pocketmine\utils\ReversePriorityQueue;
=======
use pocketmine\level\format\Chunk;


class Level implements ChunkManager, Metadatable{

	private static $levelIdCounter = 1;

	/** @var Generator */
	private $generator;
	/** @var Populator[] */
	private $populators;
>>>>>>> 115b4cf4


	const BLOCK_UPDATE_NORMAL = 1;
	const BLOCK_UPDATE_RANDOM = 2;
	const BLOCK_UPDATE_SCHEDULED = 3;
	const BLOCK_UPDATE_WEAK = 4;
	const BLOCK_UPDATE_TOUCH = 5;

	/** @var \SplObjectStorage<Tile> */
	protected $tiles;

	/** @var Tile[][] */
	public $chunkTiles = [];

	/** @var Server */

	protected $server;
	/** @var int */
	protected $levelId;
	/** @var LevelProvider */
	protected $provider;

	/** @var Player[][] */
	protected $usedChunks = [];

	/** @var Chunk[] */
	protected $unloadQueue;

	/**
	 * Returns the chunk unique hash/key
	 *
	 * @param int $x
	 * @param int $z
	 *
	 * @return string
	 */
	public static function chunkHash($x, $z){
		return $x .":". $z;
	}

	/**
	 * Init the default level data
	 *
	 * @param Server $server
	 * @param string $path
	 * @param string $provider Class that extends LevelProvider
	 *
	 * @throws \Exception
	 */
	public function __construct(Server $server, $path, $provider){
		$this->levelId = static::$levelIdCounter++;
		$this->server = $server;
		if(is_subclass_of($provider, "pocketmine\\level\\format\\LevelProvider", true)){
			$this->provider = new $provider($this, $path);
		}else{
			throw new \Exception("Provider is not a subclass of LevelProvider");
		}
		$this->players = new \SplObjectStorage();
		$this->entities = new \SplObjectStorage();
		$this->tiles = new \SplObjectStorage();
	}

	/**
	 * @return Server
	 */
	public function getServer(){
		return $this->server;
	}

	/**
	 * @return LevelProvider
	 */
	final public function getProvider(){
		return $this->provider;
	}

	/**
	 * Returns the unique level identifier
	 *
	 * @return int
	 */
	final public function getID(){
		return $this->levelId;
	}

	/**
	 * Gets the Block object on the Vector3 location
	 *
	 * @param Vector3 $pos
	 *
	 * @return Block
	 */
	public function getBlock(Vector3 $pos){
		$blockId = null;
		$meta = null;
		$this->getChunkAt($pos->x >> 4, $pos->z >> 4)->getBlock($pos->x & 0x0f, $pos->y & 0x7f, $pos->z & 0x0f, $blockId, $meta);
		return Block::get($blockId, $meta, Position::fromObject(clone $pos, $this));
	}

	/**
	 * Sets on Vector3 the data from a Block object,
	 * does block updates and puts the changes to the send queue.
	 *
	 * @param Vector3 $pos
	 * @param Block   $block
	 */
<<<<<<< HEAD
	public function setBlockRaw(Vector3 $pos, Block $block, $direct = false, $send = true){
		if(($ret = $this->level->setBlock($pos->x, $pos->y, $pos->z, $block->getID(), $block->getDamage())) === true and $send !== false){
			if($direct === true){
				$pk = new UpdateBlockPacket;
				$pk->x = $pos->x;
				$pk->y = $pos->y;
				$pk->z = $pos->z;
				$pk->block = $block->getID();
				$pk->meta = $block->getDamage();
				$this->server->broadcastPacket($this->players, $pk);
			}elseif($direct === false){
				if(!($pos instanceof Position)){
					$pos = new Position($pos->x, $pos->y, $pos->z, $this);
				}
				$block->position($pos);
				$index = LevelFormat::getIndex($pos->x >> 4, $pos->z >> 4);
				if(ADVANCED_CACHE == true){
					Cache::remove("world:{$this->name}:{$index}");
				}
				if(!isset($this->changedBlocks[$index])){
					$this->changedBlocks[$index] = [];
					$this->changedCount[$index] = 0;
				}
				$Y = $pos->y >> 4;
				if(!isset($this->changedBlocks[$index][$Y])){
					$this->changedBlocks[$index][$Y] = [];
					$this->changedCount[$index] |= 1 << $Y;
				}
				$this->changedBlocks[$index][$Y][] = clone $block;
			}
		}

		return $ret;
=======
	public function setBlock(Vector3 $pos, Block $block){
		$this->getChunkAt($pos->x >> 4, $pos->z >> 4)->setBlock($pos->x & 0x0f, $pos->y & 0x7f, $pos->z & 0x0f, $block->getID(), $block->getDamage());
		//TODO:
		//block updates
		//block change send queue
		//etc.
>>>>>>> 115b4cf4
	}

	/**
	 * Gets the raw block id.
	 *
	 * @param int $x
	 * @param int $y
	 * @param int $z
	 *
	 * @return int 0-255
	 */
	public function getBlockIdAt($x, $y, $z){
		return $this->getChunkAt($x >> 4, $z >> 4)->getBlockId($x & 0x0f, $y & 0x7f, $z & 0x0f);
	}

	/**
	 * Sets the raw block id.
	 *
	 * @param int $x
	 * @param int $y
	 * @param int $z
	 * @param int $id 0-255
	 */
	public function setBlockIdAt($x, $y, $z, $id){
		$this->getChunkAt($x >> 4, $z >> 4)->setBlockId($x & 0x0f, $y & 0x7f, $z & 0x0f, $id & 0xff);
	}

	/**
	 * Gets the raw block metadata
	 *
	 * @param int $x
	 * @param int $y
	 * @param int $z
	 *
	 * @return int 0-15
	 */
	public function getBlockDataAt($x, $y, $z){
		return $this->getChunkAt($x >> 4, $z >> 4)->getBlockData($x & 0x0f, $y & 0x7f, $z & 0x0f);
	}

	/**
	 * Sets the raw block metadata.
	 *
	 * @param int $x
	 * @param int $y
	 * @param int $z
	 * @param int $data 0-15
	 */
	public function setBlockDataAt($x, $y, $z, $data){
		$this->getChunkAt($x >> 4, $z >> 4)->setBlockData($x & 0x0f, $y & 0x7f, $z & 0x0f, $data & 0x0f);
	}

	/**
	 * Gets the raw block skylight level
	 *
	 * @param int $x
	 * @param int $y
	 * @param int $z
	 *
	 * @return int 0-15
	 */
	public function getBlockSkyLightAt($x, $y, $z){
		return $this->getChunkAt($x >> 4, $z >> 4)->getBlockSkyLight($x & 0x0f, $y & 0x7f, $z & 0x0f);
	}

	/**
	 * Sets the raw block skylight level.
	 *
	 * @param int $x
	 * @param int $y
	 * @param int $z
	 * @param int $level 0-15
	 */
	public function setBlockSkyLightAt($x, $y, $z, $level){
		$this->getChunkAt($x >> 4, $z >> 4)->setBlockSkyLight($x & 0x0f, $y & 0x7f, $z & 0x0f, $level & 0x0f);
	}

	/**
	 * Gets the raw block light level
	 *
	 * @param int $x
	 * @param int $y
	 * @param int $z
	 *
	 * @return int 0-15
	 */
	public function getBlockLightAt($x, $y, $z){
		return $this->getChunkAt($x >> 4, $z >> 4)->getBlockLight($x & 0x0f, $y & 0x7f, $z & 0x0f);
	}

	/**
	 * Sets the raw block light level.
	 *
	 * @param int $x
	 * @param int $y
	 * @param int $z
	 * @param int $level 0-15
	 */
	public function setBlockLightAt($x, $y, $z, $level){
		$this->getChunkAt($x >> 4, $z >> 4)->setBlockLight($x & 0x0f, $y & 0x7f, $z & 0x0f, $level & 0x0f);
	}

	/**
	 * Gets the Chunk object
	 *
	 * @param int  $x
	 * @param int  $z
	 * @param bool $create Whether to generate the chunk if it does not exist
	 *
	 * @return Chunk
	 */
	public function getChunkAt($x, $z, $create = false){
		$this->provider->getChunk($x, $z, $create);
	}

	/**
	 * Gets the highest block Y value at a specific $x and $z
	 *
	 * @param int $x
	 * @param int $z
	 *
	 * @return int 0-127
	 */
	public function getHighestBlockAt($x, $z){
		if(!$this->isChunkLoaded($x >> 4, $z >> 4)){
			$this->loadChunk($x >> 4, $z >> 4);
		}

		return $this->getChunkAt($x >> 4, $z >> 4)->getHighestBlockAt($x & 0x0f, $z & 0x0f);
	}

	/**
	 * @param int $x
	 * @param int $z
	 * @return bool
	 */
	public function isChunkLoaded($x, $z){
		return $this->provider->isChunkLoaded($x, $z);
	}

	/**
	 * Returns a Position pointing to the spawn
	 *
	 * @return Position
	 */
	public function getSpawnLocation(){
		return Position::fromObject($this->provider->getSpawn(), $this);
	}

	/**
	 * Sets the level spawn location
	 *
	 * @param Vector3 $pos
	 */
	public function setSpawnLocation(Vector3 $pos){
		$previousSpawn = $this->getSpawnLocation();
		$this->provider->setSpawn($pos);
		$this->server->getPluginManager()->callEvent(new SpawnChangeEvent($this, $previousSpawn));
	}

	/**
	 * Removes the entity from the level index
	 *
	 * @param Entity $entity
	 *
	 * @throws \RuntimeException
	 */
	public function removeEntity(Entity $entity){
		if($entity->getLevel() !== $this){
			throw new \RuntimeException("Invalid Entity level");
		}
		$entity->kill();
		if($entity instanceof Player){
			$this->players->detach($entity);
			//$this->everyoneSleeping();
		}

		if($this->isChunkLoaded($entity->chunkX, $entity->chunkZ)){
			$this->getChunkAt($entity->chunkX, $entity->chunkZ)->removeEntity($entity);
		}

		$this->entities->detach($entity);
	}

	public function isChunkInUse($x, $z){
		return isset($this->usedChunks[static::chunkHash($x, $z)]);
	}

	public function loadChunk($x, $z, $generate = true){
		if($generate === true){
			return $this->getChunkAt($x, $z, true) instanceof Chunk;
		}

		$this->cancelUnloadChunkRequest($x, $z);

		$chunk = $this->provider->getChunk($x, $z, false);
		if($chunk instanceof Chunk){
			return true;
		}else{
			$this->provider->loadChunk($x, $z);
			return $this->provider->getChunk($x, $z) instanceof Chunk;
		}
	}

	protected function queueUnloadChunk($x, $z){
		//TODO
	}

	public function unloadChunkRequest($x, $z, $safe = true){
		if($safe === true and $this->isChunkInUse($x, $z)){
			return false;
		}

		$this->queueUnloadChunk($x, $z);

		return true;
	}

	public function cancelUnloadChunkRequest($x, $z){
		unset($this->unloadQueue[static::chunkHash($x, $z)]);
	}

	public function unloadChunk($x, $z, $safe = true){
		if($safe === true and $this->isChunkInUse($x, $z)){
			return false;
		}
<<<<<<< HEAD

		$Yndex = 0xff;

		if(ADVANCED_CACHE == true and $Yndex === 0xff){
			$identifier = "world:{$this->name}:" . LevelFormat::getIndex($X, $Z);
			if(($cache = Cache::get($identifier)) !== false){
				return $cache;
			}
		}


		$raw = [];
		for($Y = 0; $Y < 8; ++$Y){
			if(($Yndex & (1 << $Y)) !== 0){
				$raw[$Y] = $this->level->getMiniChunk($X, $Z, $Y);
			}
		}

		$orderedIds = "";
		$orderedData = "";
		$flag = chr($Yndex);

		for($j = 0; $j < 256; ++$j){
			//$ordered .= $flag;
			foreach($raw as $mini){
				$orderedIds .= substr($mini, $j << 5, 16); //16
				$orderedData .= substr($mini, ($j << 5) + 16, 8); //16
			}
		}
		$light = str_repeat("\xff", 2048 * 8);
		$null = str_repeat("\x00", 2048 * 8);
		$biomeIDs = str_repeat("\x04", 256);
		if($X % 5 === 0 and $Z % 5 === 0){
			$ppm = base64_decode("mpqahISEbW1tZmZmZmZmXl5eXl5eXl5eXl5eXl5eXl5eZmZmZmZmbW1thISEmpqafX19bW1tbW1tS5ubS5qdfbXTSpSbS5ubTJ6cSpWZfbXTSpWZTJ6cbW1tbW1tfX19bW1tbW1tfbXSfbbVSI+dfdL/fbrafbfVSZKefbjYfbjYfbXSSpWZfbTRbW1tbW1tZmZmTKGdSpSbfbrbfbzdfdL/SI+dfbnZfdL/fdL/SZKeSpKYSYyWfbbVS5iaZmZmXl5eS6CiSZmmfdL/fbzeSZCcSpSbfbfVSJKifdL/SpegfbXTfbfWfbXTS5ubXl5eXl5efdL/fdL/fdL/fbrbfbbVSpKYfbTRSpecSpieSZCcfbjYSZCcSpegS52iXl5eXl5eSpegfbnZSZSfSZGafbbVxsYAxsYAxsYAxsYAfbjYfdL/SZikfdL/fdL/Xl5eXl5eSpSbfbjYSpegS5qdfbTRxsYA1tYA1tYAxsYASpegfdL/SZahfbfXSpegXl5eXl5efbfWfdL/AAAAAAAAAAAAxsYA1tYAAAAAxsYAS56gSp2lAAAAfbfVS5iaXl5eXl5efbXSSZWjAAAAfbnZfbjYAAAAxsYAAAAAAAAASZOgAAAAAAAAfbfWSpWZXl5eXl5eTJ6cS56gAAAAAAAAAAAASpegS5ubAAAAfdL/AAAAfdL/AAAASZOgfbfVXl5eXl5eTKKfSp2lAAAAfdL/fdL/Sp2lS56gAAAAfdL/SZamSpyjAAAAfdL/fdL/Xl5eZmZmS6CifdL/AAAASZamSZmmfdL/SZqoAAAAfdL/SJOlfdL/AAAAfbnZSpegZmZmbW1tbW1tfdL/AAAAfbXSSpegfdL/fdL/AAAAfbfXfbrbfdL/AAAAfbbVbW1tbW1tfX19bW1tbW1tAAAAfbTRS5qdSp2lfdL/AAAAS5ubSpSbfbfVAAAAbW1tbW1tfX19mpqahISEbW1tZmZmZmZmXl5eXl5eXl5eXl5eXl5eXl5eZmZmZmZmbW1thISEmpqa");
			$grassColor = "\x01" . implode("\x01", str_split($ppm, 3));
		}else{
			$grassColor = str_repeat("\x01\x85\xb2\x4a", 256);
		}
		$ordered = zlib_encode(Binary::writeLInt($X) . Binary::writeLInt($Z) . $orderedIds . $orderedData . $light . $null . $biomeIDs . $grassColor, ZLIB_ENCODING_DEFLATE, 7);

		if(ADVANCED_CACHE == true and $Yndex === 0xff){
			Cache::add($identifier, $ordered, 60);
		}
=======

>>>>>>> 115b4cf4


		$this->provider->unloadChunk($x, $z);

		return true;
	}

	public function generateChunk($x, $z){
		//TODO
	}

	public function regenerateChunk($x, $z){
		$this->unloadChunk($x, $z);

		$this->cancelUnloadChunkRequest($x, $z);

		//TODO: generate & refresh chunk from the generator object
	}

	public function doChunkGarbageCollection(){
		if(count($this->unloadQueue) > 0){
			foreach($this->unloadQueue as $index => $chunk){

				//If the chunk can't be unloaded, it stays on the queue
				if($this->unloadChunk($chunk->getX(), $chunk->getZ(), true)){
					unset($this->unloadQueue[$index]);
				}
			}
		}
	}


	public function setMetadata($metadataKey, MetadataValue $metadataValue){
		$this->server->getPlayerMetadata()->setMetadata($this, $metadataKey, $metadataValue);
	}

	public function getMetadata($metadataKey){
		return $this->server->getPlayerMetadata()->getMetadata($this, $metadataKey);
	}

	public function hasMetadata($metadataKey){
		return $this->server->getPlayerMetadata()->hasMetadata($this, $metadataKey);
	}

	public function removeMetadata($metadataKey, Plugin $plugin){
		$this->server->getPlayerMetadata()->removeMetadata($this, $metadataKey, $plugin);
	}
}<|MERGE_RESOLUTION|>--- conflicted
+++ resolved
@@ -36,12 +36,6 @@
 use pocketmine\Player;
 use pocketmine\entity\Entity;
 use pocketmine\tile\Tile;
-<<<<<<< HEAD
-use pocketmine\utils\Binary;
-use pocketmine\utils\Cache;
-use pocketmine\utils\Random;
-use pocketmine\utils\ReversePriorityQueue;
-=======
 use pocketmine\level\format\Chunk;
 
 
@@ -53,7 +47,6 @@
 	private $generator;
 	/** @var Populator[] */
 	private $populators;
->>>>>>> 115b4cf4
 
 
 	const BLOCK_UPDATE_NORMAL = 1;
@@ -160,48 +153,12 @@
 	 * @param Vector3 $pos
 	 * @param Block   $block
 	 */
-<<<<<<< HEAD
-	public function setBlockRaw(Vector3 $pos, Block $block, $direct = false, $send = true){
-		if(($ret = $this->level->setBlock($pos->x, $pos->y, $pos->z, $block->getID(), $block->getDamage())) === true and $send !== false){
-			if($direct === true){
-				$pk = new UpdateBlockPacket;
-				$pk->x = $pos->x;
-				$pk->y = $pos->y;
-				$pk->z = $pos->z;
-				$pk->block = $block->getID();
-				$pk->meta = $block->getDamage();
-				$this->server->broadcastPacket($this->players, $pk);
-			}elseif($direct === false){
-				if(!($pos instanceof Position)){
-					$pos = new Position($pos->x, $pos->y, $pos->z, $this);
-				}
-				$block->position($pos);
-				$index = LevelFormat::getIndex($pos->x >> 4, $pos->z >> 4);
-				if(ADVANCED_CACHE == true){
-					Cache::remove("world:{$this->name}:{$index}");
-				}
-				if(!isset($this->changedBlocks[$index])){
-					$this->changedBlocks[$index] = [];
-					$this->changedCount[$index] = 0;
-				}
-				$Y = $pos->y >> 4;
-				if(!isset($this->changedBlocks[$index][$Y])){
-					$this->changedBlocks[$index][$Y] = [];
-					$this->changedCount[$index] |= 1 << $Y;
-				}
-				$this->changedBlocks[$index][$Y][] = clone $block;
-			}
-		}
-
-		return $ret;
-=======
 	public function setBlock(Vector3 $pos, Block $block){
 		$this->getChunkAt($pos->x >> 4, $pos->z >> 4)->setBlock($pos->x & 0x0f, $pos->y & 0x7f, $pos->z & 0x0f, $block->getID(), $block->getDamage());
 		//TODO:
 		//block updates
 		//block change send queue
 		//etc.
->>>>>>> 115b4cf4
 	}
 
 	/**
@@ -428,54 +385,6 @@
 		if($safe === true and $this->isChunkInUse($x, $z)){
 			return false;
 		}
-<<<<<<< HEAD
-
-		$Yndex = 0xff;
-
-		if(ADVANCED_CACHE == true and $Yndex === 0xff){
-			$identifier = "world:{$this->name}:" . LevelFormat::getIndex($X, $Z);
-			if(($cache = Cache::get($identifier)) !== false){
-				return $cache;
-			}
-		}
-
-
-		$raw = [];
-		for($Y = 0; $Y < 8; ++$Y){
-			if(($Yndex & (1 << $Y)) !== 0){
-				$raw[$Y] = $this->level->getMiniChunk($X, $Z, $Y);
-			}
-		}
-
-		$orderedIds = "";
-		$orderedData = "";
-		$flag = chr($Yndex);
-
-		for($j = 0; $j < 256; ++$j){
-			//$ordered .= $flag;
-			foreach($raw as $mini){
-				$orderedIds .= substr($mini, $j << 5, 16); //16
-				$orderedData .= substr($mini, ($j << 5) + 16, 8); //16
-			}
-		}
-		$light = str_repeat("\xff", 2048 * 8);
-		$null = str_repeat("\x00", 2048 * 8);
-		$biomeIDs = str_repeat("\x04", 256);
-		if($X % 5 === 0 and $Z % 5 === 0){
-			$ppm = base64_decode("mpqahISEbW1tZmZmZmZmXl5eXl5eXl5eXl5eXl5eXl5eZmZmZmZmbW1thISEmpqafX19bW1tbW1tS5ubS5qdfbXTSpSbS5ubTJ6cSpWZfbXTSpWZTJ6cbW1tbW1tfX19bW1tbW1tfbXSfbbVSI+dfdL/fbrafbfVSZKefbjYfbjYfbXSSpWZfbTRbW1tbW1tZmZmTKGdSpSbfbrbfbzdfdL/SI+dfbnZfdL/fdL/SZKeSpKYSYyWfbbVS5iaZmZmXl5eS6CiSZmmfdL/fbzeSZCcSpSbfbfVSJKifdL/SpegfbXTfbfWfbXTS5ubXl5eXl5efdL/fdL/fdL/fbrbfbbVSpKYfbTRSpecSpieSZCcfbjYSZCcSpegS52iXl5eXl5eSpegfbnZSZSfSZGafbbVxsYAxsYAxsYAxsYAfbjYfdL/SZikfdL/fdL/Xl5eXl5eSpSbfbjYSpegS5qdfbTRxsYA1tYA1tYAxsYASpegfdL/SZahfbfXSpegXl5eXl5efbfWfdL/AAAAAAAAAAAAxsYA1tYAAAAAxsYAS56gSp2lAAAAfbfVS5iaXl5eXl5efbXSSZWjAAAAfbnZfbjYAAAAxsYAAAAAAAAASZOgAAAAAAAAfbfWSpWZXl5eXl5eTJ6cS56gAAAAAAAAAAAASpegS5ubAAAAfdL/AAAAfdL/AAAASZOgfbfVXl5eXl5eTKKfSp2lAAAAfdL/fdL/Sp2lS56gAAAAfdL/SZamSpyjAAAAfdL/fdL/Xl5eZmZmS6CifdL/AAAASZamSZmmfdL/SZqoAAAAfdL/SJOlfdL/AAAAfbnZSpegZmZmbW1tbW1tfdL/AAAAfbXSSpegfdL/fdL/AAAAfbfXfbrbfdL/AAAAfbbVbW1tbW1tfX19bW1tbW1tAAAAfbTRS5qdSp2lfdL/AAAAS5ubSpSbfbfVAAAAbW1tbW1tfX19mpqahISEbW1tZmZmZmZmXl5eXl5eXl5eXl5eXl5eXl5eZmZmZmZmbW1thISEmpqa");
-			$grassColor = "\x01" . implode("\x01", str_split($ppm, 3));
-		}else{
-			$grassColor = str_repeat("\x01\x85\xb2\x4a", 256);
-		}
-		$ordered = zlib_encode(Binary::writeLInt($X) . Binary::writeLInt($Z) . $orderedIds . $orderedData . $light . $null . $biomeIDs . $grassColor, ZLIB_ENCODING_DEFLATE, 7);
-
-		if(ADVANCED_CACHE == true and $Yndex === 0xff){
-			Cache::add($identifier, $ordered, 60);
-		}
-=======
-
->>>>>>> 115b4cf4
-
 
 		$this->provider->unloadChunk($x, $z);
 
